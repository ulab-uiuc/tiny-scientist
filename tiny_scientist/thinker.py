import json
import os.path as osp
from typing import Any, Dict, List, Optional, Union, cast

from rich import print

from .configs import Config
from .tool import PaperSearchTool
from .utils.cost_tracker import CostTracker
from .utils.error_handler import api_calling_error_exponential_backoff
from .utils.llm import (
    create_client,
    extract_json_between_markers,
    get_response_from_llm,
)


class Thinker:
    def __init__(
        self,
        tools: List[Any],
        iter_num: int,
        search_papers: bool = True,
        generate_exp_plan: bool = True,
        model: str = "",
        output_dir: str = "",
        temperature: float = 0.75,
        prompt_template_dir: Optional[str] = None,
        cost_tracker: Optional[CostTracker] = None,
<<<<<<< HEAD
=======
        enable_ethical_defense: bool = False,
>>>>>>> 390d3d18
    ):
        self.tools = tools
        self.iter_num = iter_num
        self.client, self.model = create_client(model)
        self.output_dir = output_dir
        self.temperature = temperature
        self.config = Config(prompt_template_dir)
        self.searcher = PaperSearchTool()
        self.search_papers = search_papers
        self.generate_exp_plan = generate_exp_plan
        self.prompts = self.config.prompt_template.thinker_prompt
        self.intent = ""
        self._query_cache: Dict[str, List[Dict[str, Any]]] = {}

        # Enhanced criteria system from TinyScientistUI
        self.default_system_prompt = """You are an ambitious AI PhD student who is looking to publish a paper that will contribute significantly to the field.
You want to generate creative and impactful research ideas that can be feasibly investigated with the code provided.
Be critical and realistic in your assessments."""

        self.default_novelty_criteria = (
            "How original is the idea compared to existing work?"
        )
        self.default_feasibility_criteria = (
            "How practical is implementation within reasonable resource constraints?"
        )
        self.default_impact_criteria = "What is the potential impact of this research on the field and broader applications?"

        # Initialize with defaults
        self.system_prompt = self.default_system_prompt
        self.novelty_criteria = self.default_novelty_criteria
        self.feasibility_criteria = self.default_feasibility_criteria
        self.impact_criteria = self.default_impact_criteria

        # Legacy criteria descriptions for backward compatibility
        self.default_criteria_descriptions = """1. Intent Alignment: How well does each idea address the original research intent?
        2. Scientific Merit: How significant is the potential contribution to the field?
        3. Novelty: How original is the idea compared to existing work?
        4. Feasibility: How practical is implementation within reasonable resource constraints?
        5. Impact: What is the potential impact of this research on the field and broader applications?"""
        self.cost_tracker = cost_tracker or CostTracker()

        self.cost_tracker = cost_tracker or CostTracker()
        self.enable_ethical_defense = enable_ethical_defense

    def think(self, intent: str, pdf_content: Optional[str] = None) -> str:
        self.intent = intent
        print(f"Generating research idea based on: {intent}")

        pdf_content = self._load_pdf_content(pdf_content)
        if self.search_papers:
            query = self._generate_search_query(intent)
            related_works_string = self._get_related_works(query)
        else:
            related_works_string = "No Related Works Found"
        idea = self._generate_idea(intent, related_works_string, pdf_content)

        self.cost_tracker.report()
        return idea

    def rethink(self, idea_json: str, current_round: int = 1) -> str:
        print(f"Rethinking idea in round {current_round}...")
        if self.search_papers:
            query = self._generate_search_query(
                idea_json, intent=self.intent, query_type="rethink"
            )
            related_works_string = self._get_related_works(query)
        else:
            related_works_string = "No Related Works Found"

        self.cost_tracker.report()
        return self._reflect_idea(idea_json, current_round, related_works_string)

    def run(
        self,
        intent: str,
        num_ideas: int = 1,
        check_novelty: bool = False,
        pdf_content: Optional[str] = None,
    ) -> Union[List[Dict[str, Any]], Dict[str, Any]]:
        all_ideas = []
        pdf_content = self._load_pdf_content(pdf_content)

        for i in range(num_ideas):
            print(f"\nProcessing idea {i + 1}/{num_ideas}")

            idea_json = self.think(intent, pdf_content)
            idea_dict = json.loads(idea_json)

            if not idea_dict:
                print(f"Failed to generate idea {i + 1}")
                continue

            print(f"Generated idea: {idea_dict.get('Title', 'Unnamed')}")

            current_idea_json = self._refine_idea(idea_json)

            current_idea_exp = (
                self.generate_experiment_plan(current_idea_json)
                if self.generate_exp_plan
                else current_idea_json
            )

            current_idea_final = (
                self._check_novelty(current_idea_exp)
                if check_novelty
                else current_idea_exp
            )

            # Apply ethical defense check if enabled
            current_idea_final = self._ethical_defense_check(current_idea_final)

            current_idea_dict = json.loads(current_idea_final)

            all_ideas.append(current_idea_dict)
            print(
                f"Completed refinement for idea: {current_idea_dict.get('Name', 'Unnamed')}"
            )
        if len(all_ideas) > 1:
            self.cost_tracker.report()
            return all_ideas
        elif len(all_ideas) == 1:
            self.cost_tracker.report()
            return cast(Dict[str, Any], all_ideas[0])
        else:
            print("No valid ideas generated.")
            self.cost_tracker.report()
            return {}

    def get_system_prompt(self) -> str:
        """Get the current system prompt"""
        return self.system_prompt

    def set_system_prompt(self, prompt: Optional[str]) -> None:
        """Set the system prompt, use None to reset to default"""
        if prompt is None:
            self.system_prompt = self.default_system_prompt
        else:
            self.system_prompt = prompt

    def get_criteria(self, dimension: str) -> str:
        """Get criteria for a specific dimension"""
        criteria_map = {
            "novelty": self.novelty_criteria,
            "feasibility": self.feasibility_criteria,
            "impact": self.impact_criteria,
        }
        return criteria_map.get(dimension, "")

    def set_criteria(self, dimension: str, criteria: Optional[str] = None) -> None:
        """Set criteria for a specific dimension. If no criteria is provided, reset to default"""
        if dimension == "novelty":
            self.novelty_criteria = (
                criteria if criteria else self.default_novelty_criteria
            )
        elif dimension == "feasibility":
            self.feasibility_criteria = (
                criteria if criteria else self.default_feasibility_criteria
            )
        elif dimension == "impact":
            self.impact_criteria = (
                criteria if criteria else self.default_impact_criteria
            )
        else:
            raise ValueError(f"Unknown dimension: {dimension}")

    def rank(
        self,
        ideas: List[Dict[str, Any]],
        intent: Optional[str] = None,
    ) -> List[Dict[str, Any]]:
        """Rank multiple research ideas."""
        intent = intent or self.intent

        ideas_json = json.dumps(ideas, indent=2)
        evaluation_result = self._get_idea_evaluation(ideas_json, intent)
        ranked_ideas = self._parse_evaluation_result(evaluation_result, ideas)

        self.cost_tracker.report()
        return ranked_ideas

    @api_calling_error_exponential_backoff(retries=5, base_wait_time=2)
    def modify_idea(
        self,
        original_idea: Dict[str, Any],
        modifications: List[Dict[str, Any]],
        behind_idea: Optional[Dict[str, Any]] = None,
    ) -> Dict[str, Any]:
        """
        Modify an idea based on score adjustments.
        """
        # Extract required information from modifications
        instruction_lines = []
        behind_content = (
            behind_idea.get("content", "") if behind_idea else "(No reference idea)"
        )

        for mod in modifications:
            metric_name = {
                "noveltyScore": "Novelty",
                "feasibilityScore": "Feasibility",
                "impactScore": "Impact",
            }.get(mod["metric"])

            direction = mod["direction"]
            instruction_lines.append(
                {
                    "metric": metric_name,
                    "direction": direction,
                    "reference": behind_content,
                }
            )

        # Prepare the prompt using the template from YAML
        prompt = self.prompts.modify_idea_prompt.format(
            idea=json.dumps(original_idea),
            modifications=json.dumps(instruction_lines),
            intent=self.intent,
        )

        text, _ = get_response_from_llm(
            prompt,
            client=self.client,
            model=self.model,
            system_message=self.prompts.idea_system_prompt,
            msg_history=[],
            temperature=self.temperature,
            cost_tracker=self.cost_tracker,
            task_name="modify_idea",
        )

        # Extract modified idea from response
        modified_idea = extract_json_between_markers(text)
        if not modified_idea:
            print("Failed to extract modified idea")
            return original_idea

        self.cost_tracker.report()
        return modified_idea

    @api_calling_error_exponential_backoff(retries=5, base_wait_time=2)
    def merge_ideas(
        self,
        idea_a: Dict[str, Any],
        idea_b: Dict[str, Any],
        all_ideas: Optional[List[Dict[str, Any]]] = None,
    ) -> Optional[Dict[str, Any]]:
        """
        Merge two ideas into a new one.
        """
        # Using the merge prompt template from YAML
        prompt = self.prompts.merge_ideas_prompt.format(
            idea_a=json.dumps(idea_a), idea_b=json.dumps(idea_b), intent=self.intent
        )

        # Call LLM to get merged content
        text, _ = get_response_from_llm(
            prompt,
            client=self.client,
            model=self.model,
            system_message=self.prompts.idea_system_prompt,
            msg_history=[],
            temperature=self.temperature,
            cost_tracker=self.cost_tracker,
            task_name="merge_ideas",
        )

        # Extract the merged idea from response
        merged_idea = extract_json_between_markers(text)
        if not merged_idea:
            print("Failed to extract merged idea")
            return None

        # If no other ideas provided or ranking failed, return just the merged idea
        self.cost_tracker.report()
        return merged_idea

    @api_calling_error_exponential_backoff(retries=5, base_wait_time=2)
    def generate_experiment_plan(self, idea: str) -> str:
        idea_dict = json.loads(idea)
        is_experimental = idea_dict.get("is_experimental", True)

        print("Generating experimental plan for the idea...")
        if is_experimental:
            print("Generating experimental plan for AI-related idea...")
            prompt = self.prompts.experiment_plan_prompt.format(
                idea=idea, intent=self.intent
            )
        else:
            print("Generating research plan for non-experimental idea...")
            prompt = self.prompts.non_experiment_plan_prompt.format(
                idea=idea, intent=self.intent
            )

        text, _ = get_response_from_llm(
            prompt,
            client=self.client,
            model=self.model,
            system_message=self.prompts.idea_system_prompt,
            msg_history=[],
            temperature=self.temperature,
            cost_tracker=self.cost_tracker,
            task_name="generate_experiment_plan",
        )

        experiment_plan = extract_json_between_markers(text)
        if not experiment_plan:
            print("Failed to generate experimental plan.")
            return idea

        idea_dict["Experiment"] = experiment_plan
        print("Experimental plan generated successfully.")

        self.cost_tracker.report()
        return json.dumps(idea_dict, indent=2)

    def _load_pdf_content(self, pdf_path: Optional[str] = None) -> Optional[str]:
        if pdf_path and osp.isfile(pdf_path):
            with open(pdf_path, "r", encoding="utf-8") as file:
                content = file.read()
            print(f"Using content from PDF file: {pdf_path}")
            return content
        return None

    def _refine_idea(self, idea_json: str) -> str:
        current_idea_json = idea_json

        for j in range(self.iter_num):
            print(f"Refining idea {j + 1}th time out of {self.iter_num} times.")

            current_idea_dict = json.loads(current_idea_json)
            for tool in self.tools:
                tool_input = json.dumps(current_idea_dict)
                info = tool.run(tool_input)
                current_idea_dict.update(info)
            current_idea_json = json.dumps(current_idea_dict)

            current_idea_json = self.rethink(current_idea_json, current_round=j + 1)

        self.cost_tracker.report()
        return current_idea_json

    def _get_idea_evaluation(
        self, ideas_json: str, intent: str, custom_criteria: Optional[str] = None
    ) -> str:
        """Get comparative evaluation from LLM"""
        prompt = self.prompts.idea_evaluation_prompt.format(
            intent=intent,
            ideas=ideas_json,
            novelty_criteria=self.novelty_criteria,
            feasibility_criteria=self.feasibility_criteria,
            impact_criteria=self.impact_criteria,
        )
        if custom_criteria:
            prompt = prompt.replace(self.default_criteria_descriptions, custom_criteria)

        text, _ = get_response_from_llm(
            prompt,
            client=self.client,
            model=self.model,
            system_message=self.prompts.evaluation_system_prompt,
            msg_history=[],
            temperature=0.3,
            cost_tracker=self.cost_tracker,
            task_name="get_idea_evaluation",
        )

        self.cost_tracker.report()
        return text

    def _parse_evaluation_result(
        self, evaluation_text: str, original_ideas: List[Dict[str, Any]]
    ) -> List[Dict[str, Any]]:
        """Parse evaluation result and update idea dictionaries with scores"""
        # Extract JSON from response
        evaluation_data = extract_json_between_markers(evaluation_text)
        if not evaluation_data:
            print("Failed to extract JSON from evaluation response")
            return []
        # Create mapping from idea title to original idea dict (check both Title and title)
        idea_map = {}
        for idea in original_ideas:
            title = idea.get("Title", "") or idea.get("title", "")
            if title:
                idea_map[title] = idea

        # Create scored list
        scored_ideas = []
        # FIX: The key from the prompt is "scored_ideas", not "ranked_ideas"
        for scored_item in evaluation_data.get("scored_ideas", []):
            idea_name = scored_item.get("Title", "")
            if idea_name in idea_map:
                # Get original idea and update with scoring data
                idea = idea_map[idea_name].copy()

                # Add scoring information
                idea["FeasibilityScore"] = scored_item.get("FeasibilityScore")
                idea["NoveltyScore"] = scored_item.get("NoveltyScore")
                idea["ImpactScore"] = scored_item.get("ImpactScore")
                idea["NoveltyReason"] = scored_item.get("NoveltyReason", "")
                idea["FeasibilityReason"] = scored_item.get("FeasibilityReason", "")
                idea["ImpactReason"] = scored_item.get("ImpactReason", "")

<<<<<<< HEAD
        self.cost_tracker.report()
        return ranked_ideas
=======
                scored_ideas.append(idea)

        self.cost_tracker.report()
        return scored_ideas
>>>>>>> 390d3d18

    def _get_related_works(self, query: str) -> str:
        """Get related works using query caching, similar to Reviewer class"""
        if query in self._query_cache:
            related_papers = self._query_cache[query]
            print("✅ Using cached query results")
        else:
            print(f"Searching for papers with query: {query}")
            results_dict = self.searcher.run(query)
            related_papers = list(results_dict.values()) if results_dict else []
            self._query_cache[query] = related_papers

            if related_papers:
                print("✅ Related Works Found")
            else:
                print("❎ No Related Works Found")

        self.cost_tracker.report()
        return self._format_paper_results(related_papers)

    def _generate_search_query(
        self, content: str, intent: Optional[str] = None, query_type: str = "standard"
    ) -> str:
        prompt_mapping = {
            "standard": self.prompts.query_prompt.format(intent=content),
            "rethink": self.prompts.rethink_query_prompt.format(
                intent=intent, idea=content
            ),
            "novelty": self.prompts.novelty_query_prompt.format(
                intent=intent, idea=content
            ),
        }

        prompt = prompt_mapping.get(query_type, "")
        response, _ = get_response_from_llm(
            prompt,
            client=self.client,
            model=self.model,
            system_message=self.prompts.idea_system_prompt,
            msg_history=[],
            temperature=self.temperature,
            cost_tracker=self.cost_tracker,
            task_name="generate_search_query",
        )

        query_data = extract_json_between_markers(response)
        return str(query_data.get("Query", "")) if query_data else ""

    def _save_ideas(self, ideas: List[str]) -> None:
        output_path = osp.join(self.output_dir, "ideas.json")
        with open(output_path, "w") as f:
            json.dump(ideas, f, indent=4)
        print(f"Saved {len(ideas)} ideas to {output_path}")

    @api_calling_error_exponential_backoff(retries=5, base_wait_time=2)
    def _reflect_idea(
        self, idea_json: str, current_round: int, related_works_string: str
    ) -> str:
        prompt = self.prompts.idea_reflection_prompt.format(
            intent=self.intent,
            current_round=current_round,
            num_reflections=self.iter_num,
            related_works_string=related_works_string,
        )

        text, _ = get_response_from_llm(
            prompt,
            client=self.client,
            model=self.model,
            system_message=self.prompts.idea_system_prompt,
            msg_history=[],
            temperature=self.temperature,
            cost_tracker=self.cost_tracker,
            task_name="reflect_idea",
        )

        new_idea = extract_json_between_markers(text)
        if isinstance(new_idea, list) and new_idea:
            new_idea = new_idea[0]

        if not new_idea:
            print("Failed to extract a valid idea from refinement")
            return idea_json

        if "I am done" in text:
            print(f"Idea refinement converged after {current_round} iterations.")

        self.cost_tracker.report()
        return json.dumps(new_idea, indent=2)

    @api_calling_error_exponential_backoff(retries=5, base_wait_time=2)
    def _generate_idea(
        self,
        intent: str,
        related_works_string: str,
        pdf_content: Optional[str] = None,
    ) -> str:
        pdf_section = (
            f"Based on the content of the following paper:\n\n{pdf_content}\n\n"
            if pdf_content
            else ""
        )

        text, _ = get_response_from_llm(
            self.prompts.idea_first_prompt.format(
                intent=intent,
                related_works_string=related_works_string,
                num_reflections=1,
                pdf_section=pdf_section,
            ),
            client=self.client,
            model=self.model,
            system_message=self.prompts.idea_system_prompt,
            msg_history=[],
            temperature=self.temperature,
            cost_tracker=self.cost_tracker,
            task_name="generate_idea",
        )

        idea = extract_json_between_markers(text)
        if isinstance(idea, list) and idea:
            idea = idea[0]

        if not idea:
            print("Failed to generate a valid idea")
            return json.dumps({})

        self.cost_tracker.report()
        return json.dumps(idea, indent=2)

    @api_calling_error_exponential_backoff(retries=5, base_wait_time=2)
    def _check_novelty(self, idea_json: str, max_iterations: int = 10) -> str:
        try:
            idea_dict = json.loads(idea_json)
        except json.JSONDecodeError:
            print("Error: Invalid JSON input")
            return idea_json

        print(f"\nChecking novelty of idea: {idea_dict.get('Name', 'Unnamed')}")

        for iteration in range(max_iterations):
            print(f"Novelty check iteration {iteration + 1}/{max_iterations}")

            query = self._generate_search_query(
                idea_json, intent=self.intent, query_type="novelty"
            )
            papers_str = self._get_related_works(query)

            prompt = self.prompts.novelty_prompt.format(
                current_round=iteration + 1,
                num_rounds=max_iterations,
                intent=self.intent,
                idea=idea_json,
                last_query_results=papers_str,
            )

            text, _ = get_response_from_llm(
                prompt,
                client=self.client,
                model=self.model,
                system_message=self.prompts.novelty_system_prompt,
                msg_history=[],
                cost_tracker=self.cost_tracker,
                task_name="check_novelty",
            )

            if "NOVELTY CHECK: NOVEL" in text:
                print("Decision: Idea is novel")
                idea_dict["novel"] = True
                break
            elif "NOVELTY CHECK: NOT NOVEL" in text:
                print("Decision: Idea is not novel")
                idea_dict["novel"] = False
                break
            elif "NOVELTY CHECK: CONTINUE" in text:
                print("Decision: Need more information to determine novelty")
                continue
            else:
                print(f"No clear decision in iteration {iteration + 1}, continuing")

        if "novel" not in idea_dict:
            print(
                "Maximum iterations reached without decision, defaulting to not novel."
            )
            idea_dict["novel"] = False

        self.cost_tracker.report()
        return json.dumps(idea_dict, indent=2)

    @staticmethod
    def _format_paper_results(papers: List[Dict[str, Any]]) -> str:
        """Format paper results exactly like Reviewer class"""
        if not papers:
            return "No papers found."

        paper_strings = []
        for i, paper in enumerate(papers):
            paper_strings.append(
                f"{i}: {paper.get('title', 'No title')}. {paper.get('source', 'No authors')}. "
                f"{paper.get('info', 'No venue')}"
            )

        return "\n\n".join(paper_strings)

    @api_calling_error_exponential_backoff(retries=5, base_wait_time=2)
    def _ethical_defense_check(self, idea_json: str) -> str:
        """
        Check and enhance the ethical safety of a research idea.
        
        Args:
            idea_json: JSON string containing the research idea
            
        Returns:
            str: Modified idea JSON with enhanced ethical safety
        """
        if not self.enable_ethical_defense:
            return idea_json
            
        print("Applying ethical defense check...")
        
        prompt = self.prompts.ethical_defense_prompt.format(
            idea=idea_json,
            intent=self.intent
        )
        
        text, _ = get_response_from_llm(
            prompt,
            client=self.client,
            model=self.model,
            system_message=self.prompts.ethical_defense_system_prompt,
            msg_history=[],
            temperature=self.temperature,
            cost_tracker=self.cost_tracker,
            task_name="ethical_defense_check",
        )
        
        # Extract the enhanced idea from response
        enhanced_idea = extract_json_between_markers(text)
        if not enhanced_idea:
            print("⚠️ Ethical defense failed to extract enhanced idea, using original")
            return idea_json
            
        print("✅ Ethical defense applied successfully")
        self.cost_tracker.report()
        return json.dumps(enhanced_idea, indent=2)<|MERGE_RESOLUTION|>--- conflicted
+++ resolved
@@ -27,10 +27,7 @@
         temperature: float = 0.75,
         prompt_template_dir: Optional[str] = None,
         cost_tracker: Optional[CostTracker] = None,
-<<<<<<< HEAD
-=======
         enable_ethical_defense: bool = False,
->>>>>>> 390d3d18
     ):
         self.tools = tools
         self.iter_num = iter_num
@@ -433,15 +430,10 @@
                 idea["FeasibilityReason"] = scored_item.get("FeasibilityReason", "")
                 idea["ImpactReason"] = scored_item.get("ImpactReason", "")
 
-<<<<<<< HEAD
-        self.cost_tracker.report()
-        return ranked_ideas
-=======
                 scored_ideas.append(idea)
 
         self.cost_tracker.report()
         return scored_ideas
->>>>>>> 390d3d18
 
     def _get_related_works(self, query: str) -> str:
         """Get related works using query caching, similar to Reviewer class"""
