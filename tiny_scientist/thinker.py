import json
import os.path as osp
from typing import Any, Dict, List, Optional, Union, cast

from rich import print

from .configs import Config
from .safety_checker import SafetyChecker
from .tool import PaperSearchTool
from .utils.budget_checker import BudgetChecker
from .utils.error_handler import api_calling_error_exponential_backoff
from .utils.llm import (
    create_client,
    extract_json_between_markers,
    get_response_from_llm,
)


class Thinker:
    def __init__(
        self,
        tools: List[Any],
        iter_num: int,
        search_papers: bool = True,
        generate_exp_plan: bool = True,
        model: str = "",
        output_dir: str = "",
        temperature: float = 0.75,
        prompt_template_dir: Optional[str] = None,
<<<<<<< HEAD
        cost_tracker: Optional[BudgetChecker] = None,
        enable_ethical_defense: bool = False,
=======
        cost_tracker: Optional[Checker] = None,
        enable_safety_check: bool = False,
>>>>>>> 62c765ae
        pre_reflection_threshold: float = 0.5,
        post_reflection_threshold: float = 0.8,
    ):
        self.tools = tools
        self.iter_num = iter_num
        self.client, self.model = create_client(model)
        self.output_dir = output_dir
        self.temperature = temperature
        self.config = Config(prompt_template_dir)
        self.searcher = PaperSearchTool()
        self.search_papers = search_papers
        self.generate_exp_plan = generate_exp_plan
        self.prompts = self.config.prompt_template.thinker_prompt
        self.intent = ""
        self._query_cache: Dict[str, List[Dict[str, Any]]] = {}

        # Enhanced criteria system from TinyScientistUI
        self.default_system_prompt = """You are an ambitious AI PhD student who is looking to publish a paper that will contribute significantly to the field.
You want to generate creative and impactful research ideas that can be feasibly investigated with the code provided.
Be critical and realistic in your assessments."""

        self.default_novelty_criteria = (
            "How original is the idea compared to existing work?"
        )
        self.default_feasibility_criteria = (
            "How practical is implementation within reasonable resource constraints?"
        )
        self.default_impact_criteria = "What is the potential impact of this research on the field and broader applications?"

        # Initialize with defaults
        self.system_prompt = self.default_system_prompt
        self.novelty_criteria = self.default_novelty_criteria
        self.feasibility_criteria = self.default_feasibility_criteria
        self.impact_criteria = self.default_impact_criteria

        # Legacy criteria descriptions for backward compatibility
        self.default_criteria_descriptions = """1. Intent Alignment: How well does each idea address the original research intent?
        2. Scientific Merit: How significant is the potential contribution to the field?
        3. Novelty: How original is the idea compared to existing work?
        4. Feasibility: How practical is implementation within reasonable resource constraints?
        5. Impact: What is the potential impact of this research on the field and broader applications?"""
        self.cost_tracker = cost_tracker or BudgetChecker()
        self.pre_reflection_threshold = pre_reflection_threshold
        self.post_reflection_threshold = post_reflection_threshold

        self.enable_safety_check = enable_safety_check
        # Initialize SafetyChecker for comprehensive safety checks
        if self.enable_safety_check:
            self.safety_checker = SafetyChecker(
                model=self.model, cost_tracker=self.cost_tracker
            )
        else:
            self.safety_checker = None

    def think(self, intent: str, pdf_content: Optional[str] = None) -> str:
        self.intent = intent
        # If intent is too long, show simplified message
        if len(intent) > 100:
            print("Generating children ideas")
        else:
            print(f"Generating research idea based on: {intent}")

        pdf_content = self._load_pdf_content(pdf_content)
        if self.search_papers:
            query = self._generate_search_query(intent)
            related_works_string = self._get_related_works(query)
        else:
            related_works_string = "No Related Works Found"
        idea = self._generate_idea(intent, related_works_string, pdf_content)

        self.cost_tracker.report()
        return idea

    def rethink(self, idea_json: str, current_round: int = 1) -> str:
        print(f"Rethinking idea in round {current_round}...")
        if self.search_papers:
            query = self._generate_search_query(
                idea_json, intent=self.intent, query_type="rethink"
            )
            related_works_string = self._get_related_works(query)
        else:
            related_works_string = "No Related Works Found"

        self.cost_tracker.report()
        return self._reflect_idea(idea_json, current_round, related_works_string)

    def run(
        self,
        intent: str,
        num_ideas: int = 1,
        check_novelty: bool = False,
        pdf_content: Optional[str] = None,
    ) -> Union[List[Dict[str, Any]], Dict[str, Any]]:
        all_ideas = []
        pdf_content = self._load_pdf_content(pdf_content)

        for i in range(num_ideas):
            print(f"\nProcessing idea {i + 1}/{num_ideas}")

            idea_json = self.think(intent, pdf_content)
            idea_dict = json.loads(idea_json)

            if not idea_dict:
                print(f"Failed to generate idea {i + 1}")
                continue

            print(f"Generated idea: {idea_dict.get('Title', 'Unnamed')}")

            current_idea_json = self._refine_idea(idea_json)

            current_idea_exp = (
                self.generate_experiment_plan(current_idea_json)
                if self.generate_exp_plan
                else current_idea_json
            )

            current_idea_final = (
                self._check_novelty(current_idea_exp)
                if check_novelty
                else current_idea_exp
            )

            # Apply comprehensive safety check if enabled
            current_idea_final = self._safety_check(current_idea_final)

            current_idea_dict = json.loads(current_idea_final)

            all_ideas.append(current_idea_dict)
            print(
                f"Completed refinement for idea: {current_idea_dict.get('Name', 'Unnamed')}"
            )
        if len(all_ideas) > 1:
            self.cost_tracker.report()
            return all_ideas
        elif len(all_ideas) == 1:
            self.cost_tracker.report()
            return cast(Dict[str, Any], all_ideas[0])
        else:
            print("No valid ideas generated.")
            self.cost_tracker.report()
            return {}

    def get_system_prompt(self) -> str:
        """Get the current system prompt"""
        return self.system_prompt

    def set_system_prompt(self, prompt: Optional[str]) -> None:
        """Set the system prompt, use None to reset to default"""
        if prompt is None:
            self.system_prompt = self.default_system_prompt
        else:
            self.system_prompt = prompt

    def get_criteria(self, dimension: str) -> str:
        """Get criteria for a specific dimension"""
        criteria_map = {
            "novelty": self.novelty_criteria,
            "feasibility": self.feasibility_criteria,
            "impact": self.impact_criteria,
        }
        return criteria_map.get(dimension, "")

    def set_criteria(self, dimension: str, criteria: Optional[str] = None) -> None:
        """Set criteria for a specific dimension. If no criteria is provided, reset to default"""
        if dimension == "novelty":
            self.novelty_criteria = (
                criteria if criteria else self.default_novelty_criteria
            )
        elif dimension == "feasibility":
            self.feasibility_criteria = (
                criteria if criteria else self.default_feasibility_criteria
            )
        elif dimension == "impact":
            self.impact_criteria = (
                criteria if criteria else self.default_impact_criteria
            )
        else:
            raise ValueError(f"Unknown dimension: {dimension}")

    def rank(
        self,
        ideas: List[Dict[str, Any]],
        intent: Optional[str] = None,
    ) -> List[Dict[str, Any]]:
        """Rank multiple research ideas."""
        intent = intent or self.intent

        ideas_json = json.dumps(ideas, indent=2)
        evaluation_result = self._get_idea_evaluation(ideas_json, intent)
        ranked_ideas = self._parse_evaluation_result(evaluation_result, ideas)

        self.cost_tracker.report()
        return ranked_ideas

    @api_calling_error_exponential_backoff(retries=5, base_wait_time=2)
    def modify_idea(
        self,
        original_idea: Dict[str, Any],
        modifications: List[Dict[str, Any]],
        behind_idea: Optional[Dict[str, Any]] = None,
    ) -> Dict[str, Any]:
        """
        Modify an idea based on score adjustments.
        """
        # Extract required information from modifications
        instruction_lines = []
        behind_content = (
            behind_idea.get("content", "") if behind_idea else "(No reference idea)"
        )

        for mod in modifications:
            metric_name = {
                "noveltyScore": "Novelty",
                "feasibilityScore": "Feasibility",
                "impactScore": "Impact",
            }.get(mod["metric"])

            direction = mod["direction"]
            instruction_lines.append(
                {
                    "metric": metric_name,
                    "direction": direction,
                    "reference": behind_content,
                }
            )

        # Prepare the prompt using the template from YAML
        prompt = self.prompts.modify_idea_prompt.format(
            idea=json.dumps(original_idea),
            modifications=json.dumps(instruction_lines),
            intent=self.intent,
        )

        text, _ = get_response_from_llm(
            prompt,
            client=self.client,
            model=self.model,
            system_message=self.prompts.idea_system_prompt,
            msg_history=[],
            temperature=self.temperature,
            cost_tracker=self.cost_tracker,
            task_name="modify_idea",
        )

        # Extract modified idea from response
        modified_idea = extract_json_between_markers(text)
        if not modified_idea:
            print("Failed to extract modified idea")
            return original_idea

        self.cost_tracker.report()
        return modified_idea

    @api_calling_error_exponential_backoff(retries=5, base_wait_time=2)
    def merge_ideas(
        self,
        idea_a: Dict[str, Any],
        idea_b: Dict[str, Any],
        all_ideas: Optional[List[Dict[str, Any]]] = None,
    ) -> Optional[Dict[str, Any]]:
        """
        Merge two ideas into a new one.
        """
        # Using the merge prompt template from YAML
        prompt = self.prompts.merge_ideas_prompt.format(
            idea_a=json.dumps(idea_a), idea_b=json.dumps(idea_b), intent=self.intent
        )

        # Call LLM to get merged content
        text, _ = get_response_from_llm(
            prompt,
            client=self.client,
            model=self.model,
            system_message=self.prompts.idea_system_prompt,
            msg_history=[],
            temperature=self.temperature,
            cost_tracker=self.cost_tracker,
            task_name="merge_ideas",
        )

        # Extract the merged idea from response
        merged_idea = extract_json_between_markers(text)
        if not merged_idea:
            print("Failed to extract merged idea")
            return None

        # If no other ideas provided or ranking failed, return just the merged idea
        self.cost_tracker.report()
        return merged_idea

    @api_calling_error_exponential_backoff(retries=5, base_wait_time=2)
    def generate_experiment_plan(self, idea: str) -> str:
        idea_dict = json.loads(idea)
        is_experimental = idea_dict.get("is_experimental", True)

        print("Generating experimental plan for the idea...")
        if is_experimental:
            prompt = self.prompts.experiment_plan_prompt.format(
                idea=idea, intent=self.intent
            )
        else:
            prompt = self.prompts.non_experiment_plan_prompt.format(
                idea=idea, intent=self.intent
            )

        text, _ = get_response_from_llm(
            prompt,
            client=self.client,
            model=self.model,
            system_message=self.prompts.idea_system_prompt,
            msg_history=[],
            temperature=self.temperature,
            cost_tracker=self.cost_tracker,
            task_name="generate_experiment_plan",
        )

        # Extract both the original JSON and the new Markdown table
        experiment_plan_json = extract_json_between_markers(text)
        try:
            experiment_plan_table = text.split("```markdown")[1].split("```")[0].strip()
        except IndexError:
            experiment_plan_table = None

        if not experiment_plan_json or not experiment_plan_table:
            print("Failed to generate one or both parts of the experimental plan.")
            # Return the original idea if generation fails
            return idea

        # Store the JSON in 'Experiment' and the table in 'ExperimentTable'
        idea_dict["Experiment"] = experiment_plan_json
        idea_dict["ExperimentTable"] = experiment_plan_table
        print("Dual-format experimental plan generated successfully.")

        self.cost_tracker.report()
        return json.dumps(idea_dict, indent=2)

    def _load_pdf_content(self, pdf_path: Optional[str] = None) -> Optional[str]:
        if pdf_path and osp.isfile(pdf_path):
            with open(pdf_path, "r", encoding="utf-8") as file:
                content = file.read()
            print(f"Using content from PDF file: {pdf_path}")
            return content
        return None

    def _refine_idea(self, idea_json: str) -> str:
        current_idea_json = idea_json

        # Skip reflections entirely if budget usage is already high
        budget = self.cost_tracker.get_budget()
        if (
            budget is not None
            and self.cost_tracker.get_total_cost() / budget
            >= self.pre_reflection_threshold
        ):
            print("[Thinker] Skipping idea reflections due to budget limit.")
            self.cost_tracker.report()
            return current_idea_json

        max_rounds = self.iter_num
        rounds_done = 0
        per_round_cost = None

        while rounds_done < max_rounds:
            print(f"Refining idea {rounds_done + 1}th time out of {max_rounds} times.")

            start_cost = self.cost_tracker.get_total_cost()
            current_idea_dict = json.loads(current_idea_json)
            for tool in self.tools:
                tool_input = json.dumps(current_idea_dict)
                info = tool.run(tool_input)
                current_idea_dict.update(info)
            current_idea_json = json.dumps(current_idea_dict)

            current_idea_json = self.rethink(
                current_idea_json, current_round=rounds_done + 1
            )

            iteration_cost = self.cost_tracker.get_total_cost() - start_cost
            if per_round_cost is None:
                per_round_cost = max(iteration_cost, 1e-6)
                if budget is not None:
                    allowed = budget * self.post_reflection_threshold
                    remaining = allowed - self.cost_tracker.get_total_cost()
                    additional = int(max(0.0, remaining) // per_round_cost)
                    max_rounds = min(self.iter_num, 1 + additional)

            rounds_done += 1
            if (
                budget is not None
                and self.cost_tracker.get_total_cost()
                >= budget * self.post_reflection_threshold
            ):
                break

        self.cost_tracker.report()
        return current_idea_json

    def _get_idea_evaluation(
        self, ideas_json: str, intent: str, custom_criteria: Optional[str] = None
    ) -> str:
        """Get comparative evaluation from LLM"""
        prompt = self.prompts.idea_evaluation_prompt.format(
            intent=intent,
            ideas=ideas_json,
            novelty_criteria=self.novelty_criteria,
            feasibility_criteria=self.feasibility_criteria,
            impact_criteria=self.impact_criteria,
        )
        if custom_criteria:
            prompt = prompt.replace(self.default_criteria_descriptions, custom_criteria)

        text, _ = get_response_from_llm(
            prompt,
            client=self.client,
            model=self.model,
            system_message=self.prompts.evaluation_system_prompt,
            msg_history=[],
            temperature=0.3,
            cost_tracker=self.cost_tracker,
            task_name="get_idea_evaluation",
        )

        self.cost_tracker.report()
        return text

    def _parse_evaluation_result(
        self, evaluation_text: str, original_ideas: List[Dict[str, Any]]
    ) -> List[Dict[str, Any]]:
        """Parse evaluation result and update idea dictionaries with scores"""
        # Extract JSON from response
        evaluation_data = extract_json_between_markers(evaluation_text)

        if not evaluation_data:
            print("Failed to extract JSON from evaluation response")
            return []
        # Create mapping from idea title to original idea dict (check both Title and title)
        idea_map = {}
        for idea in original_ideas:
            title = idea.get("Title", "") or idea.get("title", "")
            if title:
                idea_map[title] = idea

        # Create scored list
        scored_ideas = []
        scored_items = evaluation_data.get("scored_ideas", [])

        # FIX: The key from the prompt is "scored_ideas", not "ranked_ideas"
        for scored_item in scored_items:
            idea_name = scored_item.get("Title", "")

            if idea_name in idea_map:
                # Get original idea and update with scoring data
                idea = idea_map[idea_name].copy()

                # Add scoring information
                idea["FeasibilityScore"] = scored_item.get("FeasibilityScore")
                idea["NoveltyScore"] = scored_item.get("NoveltyScore")
                idea["ImpactScore"] = scored_item.get("ImpactScore")
                idea["NoveltyReason"] = scored_item.get("NoveltyReason", "")
                idea["FeasibilityReason"] = scored_item.get("FeasibilityReason", "")
                idea["ImpactReason"] = scored_item.get("ImpactReason", "")

                scored_ideas.append(idea)

        self.cost_tracker.report()
        return scored_ideas

    def _get_related_works(self, query: str) -> str:
        """Get related works using query caching, similar to Reviewer class"""
        if query in self._query_cache:
            related_papers = self._query_cache[query]
            print("✅ Using cached query results")
        else:
            print(f"Searching for papers with query: {query}")
            results_dict = self.searcher.run(query)
            related_papers = list(results_dict.values()) if results_dict else []
            self._query_cache[query] = related_papers

            if related_papers:
                print("✅ Related Works Found")
            else:
                print("❎ No Related Works Found")

        self.cost_tracker.report()
        return self._format_paper_results(related_papers)

    def _generate_search_query(
        self, content: str, intent: Optional[str] = None, query_type: str = "standard"
    ) -> str:
        prompt_mapping = {
            "standard": self.prompts.query_prompt.format(intent=content),
            "rethink": self.prompts.rethink_query_prompt.format(
                intent=intent, idea=content
            ),
            "novelty": self.prompts.novelty_query_prompt.format(
                intent=intent, idea=content
            ),
        }

        prompt = prompt_mapping.get(query_type, "")
        response, _ = get_response_from_llm(
            prompt,
            client=self.client,
            model=self.model,
            system_message=self.prompts.idea_system_prompt,
            msg_history=[],
            temperature=self.temperature,
            cost_tracker=self.cost_tracker,
            task_name="generate_search_query",
        )

        query_data = extract_json_between_markers(response)
        return str(query_data.get("Query", "")) if query_data else ""

    def _save_ideas(self, ideas: List[str]) -> None:
        output_path = osp.join(self.output_dir, "ideas.json")
        with open(output_path, "w") as f:
            json.dump(ideas, f, indent=4)
        print(f"Saved {len(ideas)} ideas to {output_path}")

    @api_calling_error_exponential_backoff(retries=5, base_wait_time=2)
    def _reflect_idea(
        self, idea_json: str, current_round: int, related_works_string: str
    ) -> str:
        prompt = self.prompts.idea_reflection_prompt.format(
            intent=self.intent,
            current_round=current_round,
            num_reflections=self.iter_num,
            related_works_string=related_works_string,
        )

        text, _ = get_response_from_llm(
            prompt,
            client=self.client,
            model=self.model,
            system_message=self.prompts.idea_system_prompt,
            msg_history=[],
            temperature=self.temperature,
            cost_tracker=self.cost_tracker,
            task_name="reflect_idea",
        )

        new_idea = extract_json_between_markers(text)
        if isinstance(new_idea, list) and new_idea:
            new_idea = new_idea[0]

        if not new_idea:
            print("Failed to extract a valid idea from refinement")
            return idea_json

        if "I am done" in text:
            print(f"Idea refinement converged after {current_round} iterations.")

        self.cost_tracker.report()
        return json.dumps(new_idea, indent=2)

    @api_calling_error_exponential_backoff(retries=5, base_wait_time=2)
    def _generate_idea(
        self,
        intent: str,
        related_works_string: str,
        pdf_content: Optional[str] = None,
    ) -> str:
        pdf_section = (
            f"Based on the content of the following paper:\n\n{pdf_content}\n\n"
            if pdf_content
            else ""
        )

        text, _ = get_response_from_llm(
            self.prompts.idea_first_prompt.format(
                intent=intent,
                related_works_string=related_works_string,
                num_reflections=1,
                pdf_section=pdf_section,
            ),
            client=self.client,
            model=self.model,
            system_message=self.prompts.idea_system_prompt,
            msg_history=[],
            temperature=self.temperature,
            cost_tracker=self.cost_tracker,
            task_name="generate_idea",
        )

        idea = extract_json_between_markers(text)
        if isinstance(idea, list) and idea:
            idea = idea[0]

        if not idea:
            print("Failed to generate a valid idea")
            return json.dumps({})

        # Extract comparison table if present
        try:
            comparison_table = text.split("```markdown")[1].split("```")[0].strip()
            idea["ComparisonTable"] = comparison_table
        except IndexError:
            # No comparison table found, continue without it
            pass

        self.cost_tracker.report()
        return json.dumps(idea, indent=2)

    @api_calling_error_exponential_backoff(retries=5, base_wait_time=2)
    def _check_novelty(self, idea_json: str, max_iterations: int = 10) -> str:
        try:
            idea_dict = json.loads(idea_json)
        except json.JSONDecodeError:
            print("Error: Invalid JSON input")
            return idea_json

        print(f"\nChecking novelty of idea: {idea_dict.get('Name', 'Unnamed')}")

        for iteration in range(max_iterations):
            print(f"Novelty check iteration {iteration + 1}/{max_iterations}")

            query = self._generate_search_query(
                idea_json, intent=self.intent, query_type="novelty"
            )
            papers_str = self._get_related_works(query)

            prompt = self.prompts.novelty_prompt.format(
                current_round=iteration + 1,
                num_rounds=max_iterations,
                intent=self.intent,
                idea=idea_json,
                last_query_results=papers_str,
            )

            text, _ = get_response_from_llm(
                prompt,
                client=self.client,
                model=self.model,
                system_message=self.prompts.novelty_system_prompt,
                msg_history=[],
                cost_tracker=self.cost_tracker,
                task_name="check_novelty",
            )

            if "NOVELTY CHECK: NOVEL" in text:
                print("Decision: Idea is novel")
                idea_dict["novel"] = True
                break
            elif "NOVELTY CHECK: NOT NOVEL" in text:
                print("Decision: Idea is not novel")
                idea_dict["novel"] = False
                break
            elif "NOVELTY CHECK: CONTINUE" in text:
                print("Decision: Need more information to determine novelty")
                continue
            else:
                print(f"No clear decision in iteration {iteration + 1}, continuing")

        if "novel" not in idea_dict:
            print(
                "Maximum iterations reached without decision, defaulting to not novel."
            )
            idea_dict["novel"] = False

        self.cost_tracker.report()
        return json.dumps(idea_dict, indent=2)

    @staticmethod
    def _format_paper_results(papers: List[Dict[str, Any]]) -> str:
        """Format paper results exactly like Reviewer class"""
        if not papers:
            return "No papers found."

        paper_strings = []
        for i, paper in enumerate(papers):
            paper_strings.append(
                f"{i}: {paper.get('title', 'No title')}. {paper.get('source', 'No authors')}. "
                f"{paper.get('info', 'No venue')}"
            )

        return "\n\n".join(paper_strings)

    def _safety_check(self, idea_json: str) -> str:
        """
        Check and enhance the safety of a research idea.

        Args:
            idea_json: JSON string containing the research idea

        Returns:
            str: Modified idea JSON with enhanced safety
        """
        if not self.enable_safety_check or not self.safety_checker:
            return idea_json

        print("🔒 Applying comprehensive safety check...")

        try:
            # Parse the idea JSON
            idea_dict = json.loads(idea_json)

            # Use the integrated SafetyChecker for comprehensive safety evaluation
            safety_result = self.safety_checker.comprehensive_safety_check(
                self.intent, idea_dict
            )

            # Check if the idea passed all safety checks
            if safety_result["overall_safety"]["is_safe"]:
                # If there's an enhanced idea from ethics evaluation, use it
                if safety_result.get("idea_ethics") and safety_result[
                    "idea_ethics"
                ].get("ethics_evaluation", {}).get("enhanced_idea"):
                    enhanced_idea = safety_result["idea_ethics"]["ethics_evaluation"][
                        "enhanced_idea"
                    ]
                    print("✅ Safety check passed with enhancements")
                    return json.dumps(enhanced_idea, indent=2)
                else:
                    print("✅ Safety check passed")
                    return idea_json
            else:
                print(
                    f"⚠️ Safety check warning: {safety_result['overall_safety']['recommendation']}"
                )
                return idea_json

        except json.JSONDecodeError:
            print("⚠️ Safety check failed to parse idea JSON, using original")
            return idea_json
        except Exception as e:
            print(f"⚠️ Safety check error: {str(e)}, using original idea")
            return idea_json<|MERGE_RESOLUTION|>--- conflicted
+++ resolved
@@ -27,13 +27,8 @@
         output_dir: str = "",
         temperature: float = 0.75,
         prompt_template_dir: Optional[str] = None,
-<<<<<<< HEAD
         cost_tracker: Optional[BudgetChecker] = None,
-        enable_ethical_defense: bool = False,
-=======
-        cost_tracker: Optional[Checker] = None,
         enable_safety_check: bool = False,
->>>>>>> 62c765ae
         pre_reflection_threshold: float = 0.5,
         post_reflection_threshold: float = 0.8,
     ):
