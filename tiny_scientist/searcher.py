--- conflicted
+++ resolved
@@ -135,8 +135,7 @@
             "venue": venue,
             "year": work.get("publication_year", "Unknown"),
             "abstract": abstract,
-<<<<<<< HEAD
-            "citationCount": work["cited_by_count"],
+            "citationCount": work.get("cited_by_count", 0),
         }
 
     @staticmethod
@@ -163,8 +162,4 @@
         if not last_idea_title:
             return "No related works found."
         papers = self.search_for_papers(last_idea_title, result_limit, engine)
-        return self.format_paper_results(papers) if papers else "No related works found."
-=======
-            "citationCount": work.get("cited_by_count", 0),
-        }
->>>>>>> 6dba1466
+        return self.format_paper_results(papers) if papers else "No related works found."