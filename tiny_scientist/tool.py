--- conflicted
+++ resolved
@@ -407,10 +407,7 @@
             cost_tracker=self.cost_tracker,
             task_name="generate_diagram",
         )
-<<<<<<< HEAD
     
-=======
->>>>>>> 6c0adee5
         diagram = self._extract_diagram(llm_response)
         return diagram, msg_history
 
