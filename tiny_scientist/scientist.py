--- conflicted
+++ resolved
@@ -39,10 +39,7 @@
             iter_num=3,
             search_papers=True,
             generate_exp_plan=True,
-<<<<<<< HEAD
-=======
             enable_ethical_defense=False,
->>>>>>> 390d3d18
             cost_tracker=CostTracker(budget=per_module_budget),
         )
 
