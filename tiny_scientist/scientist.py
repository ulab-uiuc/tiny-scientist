import os
from typing import Any, Dict, List, Optional, Tuple, Union

import toml
from rich import print

from .coder import Coder
from .reviewer import Reviewer
from .safety_checker import SafetyChecker
from .thinker import Thinker
<<<<<<< HEAD
from .utils.budget_checker import BudgetChecker
=======
from .utils.checker import Checker
from .utils.cost_tracker import CostTracker
>>>>>>> 62c765ae
from .utils.input_formatter import InputFormatter
from .writer import Writer


class TinyScientist:
    def __init__(
        self,
        model: str = "gpt-4o",
        output_dir: str = "./",
        template: str = "acl",
        prompt_template_dir: Optional[str] = None,
        budget: Optional[float] = None,
        enable_safety_check: bool = True,
        budget_preference: Optional[str] = None,
    ):
        self.model = model
        self.output_dir = output_dir
        self.template = template
        self.prompt_template_dir = prompt_template_dir
        self.input_formatter = InputFormatter()
        self.enable_safety_check = enable_safety_check

        self.cost = 0.0

        # Naive budget split
        modules = ["safety_checker", "thinker", "coder", "writer", "reviewer"]
        per_module_budget = budget / len(modules) if budget else None
        if budget_preference is None:
            config_path = os.path.join(
                os.path.dirname(os.path.dirname(__file__)), "config.toml"
            )
            if os.path.exists(config_path):
                cfg = toml.load(config_path)
                budget_preference = cfg.get("core", {}).get(
                    "budget_preference", "balanced"
                )
            else:
                budget_preference = "balanced"

        weights = {
            "balanced": {"thinker": 0.3, "writer": 0.3, "reviewer": 0.3, "coder": 0.1},
            "write-heavy": {
                "thinker": 0.2,
                "writer": 0.5,
                "reviewer": 0.2,
                "coder": 0.1,
            },
            "think-heavy": {
                "thinker": 0.5,
                "writer": 0.2,
                "reviewer": 0.2,
                "coder": 0.1,
            },
            "review-heavy": {
                "thinker": 0.2,
                "writer": 0.2,
                "reviewer": 0.5,
                "coder": 0.1,
            },
        }
        if budget_preference not in weights:
            raise ValueError(f"Unknown budget preference: {budget_preference}")

        allocation = {
            k: (budget * w if budget is not None else None)
            for k, w in weights[budget_preference].items()
        }

        self.safety_checker = (
            SafetyChecker(
                model=model, cost_tracker=BudgetChecker(budget=per_module_budget)
            )
            if enable_safety_check
            else None
        )

        self.thinker = Thinker(
            model=model,
            output_dir=output_dir,
            prompt_template_dir=prompt_template_dir,
            tools=[],
            iter_num=3,
            search_papers=True,
            generate_exp_plan=True,
<<<<<<< HEAD
            enable_ethical_defense=False,
            cost_tracker=BudgetChecker(budget=allocation.get("thinker")),
=======
            enable_safety_check=enable_safety_check,
            cost_tracker=Checker(budget=allocation.get("thinker")),
>>>>>>> 62c765ae
        )

        self.coder = Coder(
            model=model,
            output_dir=output_dir,
            prompt_template_dir=prompt_template_dir,
            max_iters=4,
            max_runs=3,
            cost_tracker=BudgetChecker(budget=allocation.get("coder")),
        )

        self.writer = Writer(
            model=model,
            output_dir=output_dir,
            prompt_template_dir=prompt_template_dir,
            template=template,
            cost_tracker=BudgetChecker(budget=allocation.get("writer")),
        )

        self.reviewer = Reviewer(
            model=model,
            prompt_template_dir=prompt_template_dir,
            tools=[],
            cost_tracker=BudgetChecker(budget=allocation.get("reviewer")),
        )

    def think(
        self, intent: str, num_ideas: int = 1, pdf_content: Optional[str] = None
    ) -> Union[List[Dict[str, Any]], Dict[str, Any]]:
        if self.enable_safety_check and self.safety_checker:
            is_safe, safety_report = self.safety_checker.check_safety(intent)

            if not is_safe:
                print("❌ Safety check failed. Stopping execution.")
                print(f"Safety Report: {safety_report}")
                return {}

            print("✅ Safety check passed. Proceeding with idea generation...")

        print("🧠 Generating idea...")
        ideas = self.thinker.run(
            intent=intent, num_ideas=num_ideas, pdf_content=pdf_content
        )
        print(ideas)
        print("✅ Idea generated.")
        return ideas

    def code(
        self,
        idea: Dict[str, Any],
        baseline_results: Optional[Dict[str, Any]] = {},
    ) -> Tuple[bool, str]:
        print("💻 Running experiments...")
        status, exp_path, error_details = self.coder.run(
            idea=idea, baseline_results=baseline_results
        )
        if status:
            print(f"✅ Experiment completed successfully. Results saved at {exp_path}")
        else:
            print(f"❌ Experiment failed. Please check {exp_path} for details.")
            if error_details:
                print(f"Error details: {error_details}")
        return status, exp_path

    def write(self, idea: Dict[str, Any], experiment_dir: str) -> str:
        print("📝 Writing paper...")
        pdf_path, paper_name = self.writer.run(idea=idea, experiment_dir=experiment_dir)
        print(
            f"Check the generated paper named as {paper_name} and saved at {pdf_path}"
        )
        print("✅ Paper written.")
        return pdf_path

    def review(self, pdf_path: str) -> Dict[str, Any]:
        print("🔍 Reviewing paper...")
        review = self.reviewer.run(pdf_path=pdf_path)
        print(review)
        print("✅ Review complete.")
        return review<|MERGE_RESOLUTION|>--- conflicted
+++ resolved
@@ -8,12 +8,8 @@
 from .reviewer import Reviewer
 from .safety_checker import SafetyChecker
 from .thinker import Thinker
-<<<<<<< HEAD
 from .utils.budget_checker import BudgetChecker
-=======
-from .utils.checker import Checker
 from .utils.cost_tracker import CostTracker
->>>>>>> 62c765ae
 from .utils.input_formatter import InputFormatter
 from .writer import Writer
 
@@ -98,13 +94,9 @@
             iter_num=3,
             search_papers=True,
             generate_exp_plan=True,
-<<<<<<< HEAD
             enable_ethical_defense=False,
+            enable_safety_check=enable_safety_check,
             cost_tracker=BudgetChecker(budget=allocation.get("thinker")),
-=======
-            enable_safety_check=enable_safety_check,
-            cost_tracker=Checker(budget=allocation.get("thinker")),
->>>>>>> 62c765ae
         )
 
         self.coder = Coder(
