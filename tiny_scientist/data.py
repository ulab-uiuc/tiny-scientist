--- conflicted
+++ resolved
@@ -57,12 +57,9 @@
     idea_reflection_prompt: str
     novelty_prompt: str
     experiment_plan_prompt: str
-<<<<<<< HEAD
     ethical_defense_system_prompt: str
     ethical_defense_prompt: str
-=======
     non_experiment_plan_prompt: str
->>>>>>> ba7eec89
 
 
 class DrawerPrompt(BaseModel):
