--- conflicted
+++ resolved
@@ -6,8 +6,4 @@
 from .utils.checker import Checker
 from .writer import Writer
 
-<<<<<<< HEAD
-__all__ = ["Coder", "Reviewer", "SafetyChecker", "Thinker", "Writer", "TinyScientist"]
-=======
-__all__ = ["Coder", "Reviewer", "Thinker", "Writer", "TinyScientist", "Checker"]
->>>>>>> 0ce7a0a8
+__all__ = ["Coder", "Reviewer", "SafetyChecker", "Thinker", "Writer", "TinyScientist", "Checker"]