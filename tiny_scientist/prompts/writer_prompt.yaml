write_system_prompt:
  You are an ambitious AI PhD student who is looking to publish a paper that will contribute significantly to the field.
  You have already figured out the research idea and the experiments you want to run.
  Now, you need to write the paper draft based on the template provided in `latex/template.tex`.

  ⚠️ Do not include any citations or \cite{{}} commands in the content.
  Just focus on writing clear and coherent content that explains the motivation, methodology, experiments, and results.
  When including tables, always use proper LaTeX tabular format (not Markdown).
  Avoid using Markdown-style tables (e.g., those starting with `| Column |`) — they are not compatible with LaTeX rendering and will break the document.
<<<<<<< HEAD

  [LaTeX Formatting Reminder]
  - Use `\%` to indicate percentage values (e.g., 93\%)
  - Do not escape comment `%` symbols (e.g., `% comment`)
  - Wrap math expressions with `$...$`
  - Escape special characters, `_` as `\_`, `&` as `\&`, `#` as `\#`, etc.
=======
>>>>>>> 390d3d18

  The purpose of this draft is to flesh out the content. Citations will be added later during the refinement process.
  Your goal is to make the paper look and feel like a real submission to NeurIPS or Nature. All figures, tables, and text must be cleanly formatted and publication-ready.

  Here's an example of a well-written paper draft to guide your writing style, tone, and section lengths
  {example_paper_draft}

write_system_prompt_related_work:
  You are an ambitious AI PhD student who is looking to publish a paper that will contribute significantly to the field.
  You have already figured out the research idea and the experiments you want to run.
  Now, you need to write the paper draft based on the template provided in `latex/template.tex`.

section_tips:
  Abstract: |
    - TL;DR of the paper
    - What are we trying to do and why is it relevant?
    - Why is this hard?
    - How do we solve it (i.e. our contribution!)
    - How do we verify that we solved it (e.g. Experiments and results)

    Please make sure the abstract reads smoothly and is well-motivated. This should be one continuous paragraph with no breaks between the lines.

  Introduction: |
    - Longer version of the Abstract, i.e. of the entire paper
    - What are we trying to do and why is it relevant?
    - Why is this hard?
    - How do we solve it (i.e. our contribution!)
    - How do we verify that we solved it (e.g. Experiments and results)
    - New trend: specifically list your contributions as bullet points
    - Extra space? Future work!

  Related_Work: |
    - Academic siblings of our work, i.e. alternative attempts in literature at trying to solve the same problem.
    - Goal is to “Compare and contrast” - how does their approach differ in either assumptions or method? If their method is applicable to our Problem Setting I expect a comparison in the experimental section. If not, there needs to be a clear statement why a given method is not applicable.
    - Note: Just describing what another paper is doing is not enough. We need to compare and contrast.

  Method: |
    - What we do. Why we do it. All described using the general Formalism introduced in the Problem Setting and building on top of the concepts / foundations introduced in Background.
<<<<<<< HEAD
    - Note: Don't directly put any code in this section, but you can refer to the code in the Method section.
=======
>>>>>>> 390d3d18

  Experimental_Setup: |
    - How do we test that our stuff works? Introduces a specific instantiation of the Problem Setting and specific implementation details of our Method for this Problem Setting.
    - Do not imagine unknown hardware details.
    - Includes a description of the dataset, evaluation metrics, important hyperparameters, and implementation details.

  Results: |
    - Shows the results of running Method on our problem described in Experimental Setup.
    - Includes statements on hyperparameters and other potential issues of fairness.
    - Only includes results that have actually been run and saved in the logs. Do not hallucinate results that don't exist.
    - If results exist: compares to baselines and includes statistics and confidence intervals.
    - If results exist: includes ablation studies to show that specific parts of the method are relevant.
    - Discusses limitations of the method.
    - Make sure to include all the results from the experiments, and include all relevant figures.

  Discussion: |
    - Analyze what the experimental results reveal in the context of the original research question.
    - Reflect on whether your method outperformed the baseline — and why that might be the case.
    - Discuss any cases where your method underperformed or behaved unexpectedly.
    - Identify the strengths and weaknesses of your approach based on the comparison to the baseline.
    - Connect these insights to the broader literature or practical use cases (without repeating the Related Work section).
    - Acknowledge limitations in the findings and suggest possible improvements.
    - Offer realistic ideas for future work or applications of your method.

  Conclusion: |
    - Brief recap of the entire paper.
    - To keep going with the analogy, you can think of future work as (potential) academic offspring.

error_list: |
  - Unenclosed math symbols
  - Only reference figures that exist in our directory
  - LaTeX syntax errors
  - Numerical results that do not come from explicit experiments and logs
  - Repeatedly defined figure labels
  - References to papers that are not in the .bib file, DO NOT ADD ANY NEW CITATIONS!
  - Unnecessary verbosity or repetition, unclear text
  - Results or insights in the `notes.txt` that have not yet need included
  - Any relevant figures that have not yet been included in the text
  - Closing any \\begin{{figure}} with a \\end{{figure}} and \\begin{{table}} with a \\end{{table}}, etc.
  - Duplicate headers, e.g. duplicated \\section{{Introduction}} or \\end{{document}}
  - Unescaped symbols, e.g. shakespeare_char should be shakespeare\\_char in text
  - Incorrect closing of environments, e.g. </end{{figure}}> instead of \\end{{figure}}

refinement_prompt: |
<<<<<<< HEAD
  Great job! Now criticize and refine only the {section} that you just wrote.
  Make this complete in this pass, do not leave any placeholders.

  Pay particular attention to fixing any errors such as:
  {error_list}

=======
  Great job! Now, please review and refine only the {section} you just wrote.
  Make this complete in this pass, do not leave any placeholders.
  Pay particular attention to fixing any errors such as:
  {error_list}

  Here is the corresponding section tips:
  {section_tips}

>>>>>>> 390d3d18
  Here is the section to refine:
  """
  {section_content}
  """

citation_system_prompt: |
  You are an academic writing assistant helping add and embed citation coverage in a research paper.

  Your role:
  - When asked to suggest citations, return only real, published academic paper titles that are highly relevant to the given content.
  - When asked to embed citations, insert `\cite{{Paper Title}}` placeholders exactly where needed—only using the provided paper titles.

  Do not invent or fabricate any citations.
  Do not output BibTeX, author names, or publication details.
  Be thorough - missing citations is not acceptable
  Always follow the expected output format (JSON array or updated LaTeX content), with no extra commentary or explanation.

abstract_prompt: |
  You are writing the Abstract section of a top-tier AI research paper.
  Some tips are provided below:
  {abstract_tips}

  Here is the research idea that the paper is based on:

  - Title: **{title}**
  - Research Problem: **{problem}**
  - Importance: **{importance}**
  - Difficulty: **{difficulty}**
  - Novelty: **{novelty}**
  - Experiment Plan: **{experiment}**
<<<<<<< HEAD
=======

  Be sure to use \cite or \citet where relevant, referring to the works provided in the file.
  Do not cite anything that is not already in `references.bib`. Do not add any new entries to this.

  Keep the experimental results (figures and tables) only in the Results section, and make sure that any captions are filled in.
  In this pass, do not reference anything in later sections of the paper.

  Before every paragraph, please include a brief description of what you plan to write in that paragraph in a comment.
>>>>>>> 390d3d18

  In this pass, do not reference anything in later sections of the paper.
  The output must be pure LaTeX and enclosed with \begin{{abstract}} ... \end{{abstract}}.
  Be sure to first name the file and use *SEARCH/REPLACE* blocks to perform these edits.


section_prompt:
  Introduction: |
    You are writing the Introduction section of a top-tier AI research paper.
    Some tips are provided below:
    {section_tips}

    The following structured context must be incorporated:

    - Title: **{title}**
    - Research Problem: **{problem}**
    - Importance: **{importance}**
    - Difficulty: **{difficulty}**
    - Novelty: **{novelty}**
    - Experiment Plan: **{experiment}**
<<<<<<< HEAD
 
    **Your goal is to write a compelling, multi-paragraph introduction** that logically develops the background, motivation, and research gap. The tone should be formal, informative, and engaging.

    Be sure to use \cite or \citet where relevant, referring to the works provided in the file.
    Do not cite anything that is not already in `references.bib`. Do not add any new entries to this.

    Use at least **4 paragraphs**, and aim for **250–300 words**.

    Keep the experimental results (figures and tables) only in the Results section, and make sure that any captions are filled in.
    In this pass, do not reference anything in later sections of the paper.

    Begin with:
    \section{{Introduction}}
    ...
=======

    Be sure to use \cite or \citet where relevant, referring to the works provided in the file.
    Do not cite anything that is not already in `references.bib`. Do not add any new entries to this.

    Keep the experimental results (figures and tables) only in the Results section, and make sure that any captions are filled in.
    In this pass, do not reference anything in later sections of the paper.
>>>>>>> 390d3d18

  Method: |
    Please fill in the Method section of the writeup. The Method section should **clearly define the approach taken in this study**, ensuring that readers can understand and, if needed, replicate the implementation. This section must be based on **both the proposed experiment and the provided code**.
    Some tips are provided below:
    {section_tips}

    - Research Problem: **{problem}**
    - Importance: **{importance}**
    - Difficulty: **{difficulty}**
    - Novelty: **{novelty}**
    - Experiment Plan: **{experiment}**

    The implementation code was:

    ```python
    {code}
    ```
    Be sure to use \cite or \citet where relevant, referring to the works provided in the file.
    Do not cite anything that is not already in `references.bib`. Do not add any new entries to this.

    Keep the experimental results (figures and tables) only in the Results section, and make sure that any captions are filled in.
    In this pass, do not reference anything in later sections of the paper.
<<<<<<< HEAD

    Begin with:
    \section{{Method}}
    ...
=======
>>>>>>> 390d3d18

  Experimental_Setup: |
    Please fill in the Experimental Setup section of the writeup. This section should **clearly document how the experiments were conducted** so that they can be replicated by other researchers. The description should be based on the provided **implementation, dataset, and experimental configuration**.

    Some tips are provided below:
    {section_tips}

    - Research Problem: **{problem}**
    - Importance: **{importance}**
    - Difficulty: **{difficulty}**
    - Novelty: **{novelty}**

    The experiments were run using the following method: **{experiment}**.
    The dataset, optimizer, and model settings are derived from the provided implementation.

    ```python
    {code}
    ```

    Be sure to use \cite or \citet where relevant, referring to the works provided in the file.
    Do not cite anything that is not already in `references.bib`. Do not add any new entries to this.
<<<<<<< HEAD

    Keep the experimental results (figures and tables) only in the Results section, and make sure that any captions are filled in.
    In this pass, do not reference anything in later sections of the paper.

    Begin with:
    \section{{Experiemtnal Setup}}
    ...

  Discussion: |
    Please fill in the Discussion section of the writeup. Follow the instructions carefully.

    Some tips for writing a strong Discussion section:
    {section_tips}

    - Experimental results: **{experiment_results}**
    - Baseline results** (may be empty if not available): **{baseline_results}**

    Be sure to use \cite or \citet where relevant, referring to the works provided in the file.
    Do not cite anything that is not already in `references.bib`. Do not add any new entries to this.

    Keep the experimental results (figures and tables) only in the Results section, and make sure that any captions are filled in.
    In this pass, do not reference anything in later sections of the paper.

    Begin with:
    \section{{Discussion}}
    ...

=======

    Keep the experimental results (figures and tables) only in the Results section, and make sure that any captions are filled in.
    In this pass, do not reference anything in later sections of the paper.


  Discussion: |
    Please fill in the Discussion section of the writeup. Follow the instructions carefully.

    Some tips for writing a strong Discussion section:
    {section_tips}

    - Experimental results: **{experiment_results}**
    - Baseline results** (may be empty if not available): **{baseline_results}**

    Be sure to use \cite or \citet where relevant, referring to the works provided in the file.
    Do not cite anything that is not already in `references.bib`. Do not add any new entries to this.

    Keep the experimental results (figures and tables) only in the Results section, and make sure that any captions are filled in.
    In this pass, do not reference anything in later sections of the paper.

>>>>>>> 390d3d18
  Results: |
    Please fill in the Results section of the research paper. Follow the instructions carefully.

    Some tips for writing a strong Results section:
    {section_tips}

    - Experimental results: **{experiment_results}**
    - Baseline results** (may be empty if not available): **{baseline_results}**

    Ensure that all results presented have been obtained and are recorded in the logs.
    In this pass, do not reference anything in later sections of the paper.

    Begin with:
    \section{{Results}}
    ...

  Conclusion: |
    Please fill in the Conclusion section of the research paper. Follow the instructions carefully.

    Some tips for writing a strong Conclusion section:
    {section_tips}

    The proposed experiment was **{experiment}**.
    Summarize its findings based on the results section and highlight its importance.

    Keep the conclusion concise and ensure it aligns with the claims made throughout the paper.
    In this pass, do not reference anything in later sections of the paper.

<<<<<<< HEAD
    Begin with:
    \section{{Conclusion}}
    ...
=======
    Be sure to use \cite or \citet where relevant, referring to the works provided in the file.
    Do not cite anything that is not already in `references.bib`. Do not add any new entries to this.
  Analysis: |
    Please write the main Analysis section of the paper.
    This section should develop the core argument based on the paper's planned approach.
    You do not have experimental result logs. Instead, you must generate a coherent analysis that logically follows from the research plan.

    - The core research problem is: **{problem}**
    - The paper's approach to solving it is: **{approach}**
    - The detailed plan for this is: **{research_plan}**
>>>>>>> 390d3d18

    Your task is to write the detailed analytical content that fulfills this plan. This will form the main body of the paper's argument.
citation_related_work_prompt: |
  Please search and collect a paper list which contains at least {num_papers} unique, relevant published paper titles that would be appropriate for inclusion in the Related Work section of a research paper with following topic.

  The title of the paper is: {idea_title}
  The problem of the paper is: {problem}

  This is round {round_num} out of {total_rounds}. You have already collected the following papers:
  {collected_papers}

  Please return only a JSON array (strictly valid) of new paper titles. These must be actual paper titles that are published and relevant to the topic. Example:

  ```json
  ["Title 1", "Title 2", "Title 3"]
  ```

add_citation_prompt: |
  Given current version of the paper

  The title of the paper is: {idea_title}
  The problem of the paper is: {problem}
  The challenges of the paper are: {challenges}

  You are reviewing the following section: {section}

  Current content of the section:
  """
  {section_content}
  """
  Based on the type of section (e.g., Introduction, Method, Experimental Setup, Discussion) and the depth of the content provided, determine how many references would be reasonably appropriate to support the key statements and claims.

  Your task:
  - Return a list of **real, published academic papers** that should be cited in this section.
  - All references must be directly relevant to the corresponding section's current content.
  - Prefer widely recognized or foundational papers if possible.
  - Do **not** fabricate or suggest speculative titles.

  You **must return at least 6** real paper titles.
  All titles must be real and verifiable.
  Please return only a JSON array (strictly valid) of new paper titles. These must be actual paper titles that are published and relevant to the topic. Example:

  ```json
  ["Title 1", "Title 2", "Title 3"]
  ```

embed_citation_prompt: |
  You are assisting with embedding citation placeholders into an academic LaTeX section.

  You are reviewing the following section: {section}

  Here is the current content of the section:
  """
  {section_content}
  """

  You must cite **all** of the following papers using LaTeX \cite{{...}} format:
  {references}

  INSTRUCTIONS:
  - Integrate citations into the most relevant parts of the section.
  - Use `\cite{{...}}` format strictly (no markdown, no commentary).
  - Do not fabricate new citations.
  - Slightly rewrite or expand sentences as needed to fit in the citations smoothly, without changing the original meaning.
  - Preserve and return the entire section content with all citations embedded.
  - The output must be valid, standalone LaTeX with consistent formatting.

  FINAL OUTPUT: Return only valid LaTeX (no markdown, no explanations).

related_work_prompt: |
  Please write the Related Work section of the research paper. Follow the instructions and structure strictly.

  Some tips for writing a strong Related Work section:

  {related_work_tips}

  - Academic siblings of our work, i.e. alternative attempts in literature at trying to solve the same problem.
  - Goal is to “Compare and contrast” - how does their approach differ in either assumptions or method? If their method is applicable to our Problem Setting I expect a comparison in the experimental section. If not, there needs to be a clear statement why a given method is not applicable.
  - Note: Just describing what another paper is doing is not enough. We need to compare and contrast.

  The motivation for this study is: {experiment}

  You must ground your discussion using **only** the following pre-selected relevant papers.
  Use LaTeX `\cite{{...}}` format **strictly** to reference these works. Do not add any new citations.
  You must cite **all** of the following papers at least once using \cite{{...}}.
  Do not leave out any item from the list.

  {references}


title_refinement_prompt: |
  Great job! Now that there is a complete draft of the entire paper, let's refine each section again.
  Here is the current paper draft:
  {full_draft}

  Please provide a single, concise title that clearly reflects the paper's concept.
  Do not include any additional text, explanation, or formatting – output only the title.

citation_aider_format: |
  The following citations have just been added to the end of the `references.bib` file definition at the top of the file:
  """
  {bibtex}
  """
  You do not need to add them yourself.
  ABSOLUTELY DO NOT ADD IT AGAIN!!!

  Make the proposed change to the draft incorporating these new cites:
  {description}

  Use your judgment for whether these should be cited anywhere else.
  Make sure that any citation precisely matches the name in `references.bib`. Change its name to the correct name in the bibtex if needed.
  Ensure the citation is well-integrated into the text.
  You must use \cite or \citet to reference papers, do not manually type out author names.<|MERGE_RESOLUTION|>--- conflicted
+++ resolved
@@ -7,15 +7,12 @@
   Just focus on writing clear and coherent content that explains the motivation, methodology, experiments, and results.
   When including tables, always use proper LaTeX tabular format (not Markdown).
   Avoid using Markdown-style tables (e.g., those starting with `| Column |`) — they are not compatible with LaTeX rendering and will break the document.
-<<<<<<< HEAD
 
   [LaTeX Formatting Reminder]
   - Use `\%` to indicate percentage values (e.g., 93\%)
   - Do not escape comment `%` symbols (e.g., `% comment`)
   - Wrap math expressions with `$...$`
   - Escape special characters, `_` as `\_`, `&` as `\&`, `#` as `\#`, etc.
-=======
->>>>>>> 390d3d18
 
   The purpose of this draft is to flesh out the content. Citations will be added later during the refinement process.
   Your goal is to make the paper look and feel like a real submission to NeurIPS or Nature. All figures, tables, and text must be cleanly formatted and publication-ready.
@@ -54,10 +51,7 @@
 
   Method: |
     - What we do. Why we do it. All described using the general Formalism introduced in the Problem Setting and building on top of the concepts / foundations introduced in Background.
-<<<<<<< HEAD
     - Note: Don't directly put any code in this section, but you can refer to the code in the Method section.
-=======
->>>>>>> 390d3d18
 
   Experimental_Setup: |
     - How do we test that our stuff works? Introduces a specific instantiation of the Problem Setting and specific implementation details of our Method for this Problem Setting.
@@ -102,23 +96,15 @@
   - Incorrect closing of environments, e.g. </end{{figure}}> instead of \\end{{figure}}
 
 refinement_prompt: |
-<<<<<<< HEAD
   Great job! Now criticize and refine only the {section} that you just wrote.
   Make this complete in this pass, do not leave any placeholders.
 
   Pay particular attention to fixing any errors such as:
   {error_list}
 
-=======
-  Great job! Now, please review and refine only the {section} you just wrote.
-  Make this complete in this pass, do not leave any placeholders.
-  Pay particular attention to fixing any errors such as:
-  {error_list}
-
   Here is the corresponding section tips:
   {section_tips}
 
->>>>>>> 390d3d18
   Here is the section to refine:
   """
   {section_content}
@@ -149,17 +135,6 @@
   - Difficulty: **{difficulty}**
   - Novelty: **{novelty}**
   - Experiment Plan: **{experiment}**
-<<<<<<< HEAD
-=======
-
-  Be sure to use \cite or \citet where relevant, referring to the works provided in the file.
-  Do not cite anything that is not already in `references.bib`. Do not add any new entries to this.
-
-  Keep the experimental results (figures and tables) only in the Results section, and make sure that any captions are filled in.
-  In this pass, do not reference anything in later sections of the paper.
-
-  Before every paragraph, please include a brief description of what you plan to write in that paragraph in a comment.
->>>>>>> 390d3d18
 
   In this pass, do not reference anything in later sections of the paper.
   The output must be pure LaTeX and enclosed with \begin{{abstract}} ... \end{{abstract}}.
@@ -180,7 +155,6 @@
     - Difficulty: **{difficulty}**
     - Novelty: **{novelty}**
     - Experiment Plan: **{experiment}**
-<<<<<<< HEAD
  
     **Your goal is to write a compelling, multi-paragraph introduction** that logically develops the background, motivation, and research gap. The tone should be formal, informative, and engaging.
 
@@ -195,14 +169,6 @@
     Begin with:
     \section{{Introduction}}
     ...
-=======
-
-    Be sure to use \cite or \citet where relevant, referring to the works provided in the file.
-    Do not cite anything that is not already in `references.bib`. Do not add any new entries to this.
-
-    Keep the experimental results (figures and tables) only in the Results section, and make sure that any captions are filled in.
-    In this pass, do not reference anything in later sections of the paper.
->>>>>>> 390d3d18
 
   Method: |
     Please fill in the Method section of the writeup. The Method section should **clearly define the approach taken in this study**, ensuring that readers can understand and, if needed, replicate the implementation. This section must be based on **both the proposed experiment and the provided code**.
@@ -225,13 +191,10 @@
 
     Keep the experimental results (figures and tables) only in the Results section, and make sure that any captions are filled in.
     In this pass, do not reference anything in later sections of the paper.
-<<<<<<< HEAD
 
     Begin with:
     \section{{Method}}
     ...
-=======
->>>>>>> 390d3d18
 
   Experimental_Setup: |
     Please fill in the Experimental Setup section of the writeup. This section should **clearly document how the experiments were conducted** so that they can be replicated by other researchers. The description should be based on the provided **implementation, dataset, and experimental configuration**.
@@ -253,7 +216,13 @@
 
     Be sure to use \cite or \citet where relevant, referring to the works provided in the file.
     Do not cite anything that is not already in `references.bib`. Do not add any new entries to this.
-<<<<<<< HEAD
+
+    Keep the experimental results (figures and tables) only in the Results section, and make sure that any captions are filled in.
+    In this pass, do not reference anything in later sections of the paper.
+
+
+    Be sure to use \cite or \citet where relevant, referring to the works provided in the file.
+    Do not cite anything that is not already in `references.bib`. Do not add any new entries to this.
 
     Keep the experimental results (figures and tables) only in the Results section, and make sure that any captions are filled in.
     In this pass, do not reference anything in later sections of the paper.
@@ -281,37 +250,15 @@
     \section{{Discussion}}
     ...
 
-=======
-
-    Keep the experimental results (figures and tables) only in the Results section, and make sure that any captions are filled in.
-    In this pass, do not reference anything in later sections of the paper.
-
-
-  Discussion: |
-    Please fill in the Discussion section of the writeup. Follow the instructions carefully.
-
-    Some tips for writing a strong Discussion section:
+  Results: |
+    Please fill in the Results section of the research paper. Follow the instructions carefully.
+
+    Some tips for writing a strong Results section:
     {section_tips}
 
     - Experimental results: **{experiment_results}**
     - Baseline results** (may be empty if not available): **{baseline_results}**
 
-    Be sure to use \cite or \citet where relevant, referring to the works provided in the file.
-    Do not cite anything that is not already in `references.bib`. Do not add any new entries to this.
-
-    Keep the experimental results (figures and tables) only in the Results section, and make sure that any captions are filled in.
-    In this pass, do not reference anything in later sections of the paper.
-
->>>>>>> 390d3d18
-  Results: |
-    Please fill in the Results section of the research paper. Follow the instructions carefully.
-
-    Some tips for writing a strong Results section:
-    {section_tips}
-
-    - Experimental results: **{experiment_results}**
-    - Baseline results** (may be empty if not available): **{baseline_results}**
-
     Ensure that all results presented have been obtained and are recorded in the logs.
     In this pass, do not reference anything in later sections of the paper.
 
@@ -331,24 +278,10 @@
     Keep the conclusion concise and ensure it aligns with the claims made throughout the paper.
     In this pass, do not reference anything in later sections of the paper.
 
-<<<<<<< HEAD
     Begin with:
     \section{{Conclusion}}
     ...
-=======
-    Be sure to use \cite or \citet where relevant, referring to the works provided in the file.
-    Do not cite anything that is not already in `references.bib`. Do not add any new entries to this.
-  Analysis: |
-    Please write the main Analysis section of the paper.
-    This section should develop the core argument based on the paper's planned approach.
-    You do not have experimental result logs. Instead, you must generate a coherent analysis that logically follows from the research plan.
-
-    - The core research problem is: **{problem}**
-    - The paper's approach to solving it is: **{approach}**
-    - The detailed plan for this is: **{research_plan}**
->>>>>>> 390d3d18
-
-    Your task is to write the detailed analytical content that fulfills this plan. This will form the main body of the paper's argument.
+
 citation_related_work_prompt: |
   Please search and collect a paper list which contains at least {num_papers} unique, relevant published paper titles that would be appropriate for inclusion in the Related Work section of a research paper with following topic.
 
