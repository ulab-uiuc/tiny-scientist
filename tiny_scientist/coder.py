import json
import os
import os.path as osp
import shutil
import subprocess
import sys
from subprocess import TimeoutExpired
from typing import Any, Dict, List, Optional, Tuple

from aider.coders import Coder as AiderCoder
from aider.io import InputOutput
from aider.models import Model
from rich import print

from .configs import Config
from .utils.cost_tracker import CostTracker
from .utils.llm import create_client, get_response_from_llm


class Coder:
    def __init__(
        self,
        model: str,
        output_dir: str,
        max_iters: int = 4,
        max_runs: int = 5,
        max_stderr_output: int = 1500,
        prompt_template_dir: Optional[str] = None,
        chat_history: Optional[str] = None,
<<<<<<< HEAD
=======
        auto_install: bool = True,
>>>>>>> 390d3d18
        cost_tracker: Optional[CostTracker] = None,
    ):
        """Initialize the ExperimentCoder with configuration and Aider setup."""
        self.client, self.model = create_client(model)
        self.output_dir = osp.abspath(output_dir)
        self.max_iters = max_iters
        self.max_runs = max_runs
        self.max_stderr_output = max_stderr_output
        self.auto_install = auto_install
        self.config = Config()
        self.cost_tracker = cost_tracker or CostTracker()

        # Load prompts
        self.prompts = self.config.prompt_template.coder_prompt

    def setup_aider(
        self, model: str, fnames: List[str], chat_history: Optional[str] = None
    ) -> None:
        """Setup Aider coder with the specified model."""
        # Ensure the output directory exists
        os.makedirs(self.output_dir, exist_ok=True)

        # Disable chat history to avoid IO recursion issues in web environment
        io = InputOutput(yes=True, chat_history_file=None)

        if model == "deepseek-coder-v2-0724":
            main_model = Model("deepseek/deepseek-coder")
        elif model == "deepseek-chat":
            main_model = Model("deepseek/deepseek-chat")
        elif model == "llama3.1-405b":
            main_model = Model("openrouter/meta-llama/llama-3.1-405b-instruct")
        else:
            main_model = Model(model)

        self.coder = AiderCoder.create(
            main_model=main_model,
            fnames=fnames,  # Will be set per operation
            io=io,
            stream=False,
            use_git=False,
            edit_format="diff",
        )

    def run(
        self, idea: Dict[str, Any], baseline_results: Optional[Dict[str, Any]] = {}
    ) -> Tuple[bool, str, Optional[str]]:
        # Ensure a clean slate for every run
        print(f"[System] Cleaning experiment directory: {self.output_dir}")
        if osp.exists(self.output_dir):
            shutil.rmtree(self.output_dir)
        os.makedirs(self.output_dir)
        fnames = [
            osp.join(self.output_dir, "experiment.py"),
            osp.join(self.output_dir, "notes.txt"),
        ]

        self.setup_aider(self.model, fnames)

        # Run experiments
        success = self._run_experiment_loop(idea, baseline_results)

        if not success:
            # Even if failed, save an empty result file to avoid breaking writer
            save_path = osp.join(self.output_dir, "experiment_results.txt")
            with open(save_path, "w") as f:
                json.dump({}, f, indent=2)
            print(
                f"[System] No experiments succeeded, but wrote empty result to {save_path}"
            )
            return False, self.output_dir, "Experiment generation failed"

        self._update_notes()

        result_summary = {}
        for run_num in range(1, self.max_runs + 1):
            run_dir = osp.join(self.output_dir, f"run_{run_num}")
            result_path = osp.join(run_dir, "final_info.json")
            if osp.exists(result_path):
                with open(result_path, "r") as f:
                    result_summary[f"run_{run_num}"] = json.load(f)

        # Save combined results
        save_path = osp.join(self.output_dir, "experiment_results.txt")
        with open(save_path, "w") as f:
            json.dump(result_summary, f, indent=2)

        print(f"[System] All experiment results saved to {save_path}")

        self.cost_tracker.report()

<<<<<<< HEAD
        return True, self.output_dir
=======
        return True, self.output_dir, None
>>>>>>> 390d3d18

    def _format_experiment_for_prompt(
        self, exp: Dict[str, str]
    ) -> Tuple[str, str, str]:
        llm_prompt = self.prompts.experiment_keyword_prompt.format(
            model=exp["Model"], dataset=exp["Dataset"], metric=exp["Metric"]
        )

        llm_output, _ = get_response_from_llm(
            msg=llm_prompt,
            client=self.client,
            model=self.model,
            system_message="You are helping an AI agent extract implementation-relevant key information from an experiment description.",
            cost_tracker=self.cost_tracker,
            task_name="_format_experiment_for_prompt",
        )

        try:
            # Clean and parse JSON block
            llm_output_clean = llm_output.strip().strip("`").strip("json").strip()
            keyword_info = json.loads(llm_output_clean)
        except json.JSONDecodeError:
            print("[System] Failed to parse LLM keyword JSON.")
            keyword_info = {
                "model": [],
                "dataset": [],
                "metric": [],
            }

        model_kw = ", ".join(keyword_info.get("model", []))
        dataset_kw = ", ".join(keyword_info.get("dataset", []))
        metric_kw = ", ".join(keyword_info.get("metric", []))

        return model_kw, dataset_kw, metric_kw

    def _summarize_to_bullets(self, paragraph: str) -> str:
        # Simple sentence-splitting bullet conversion
        lines = paragraph.strip().split(". ")
        return "\n".join(f"- {line.strip().rstrip('.')}" for line in lines if line)

    def _run_experiment_loop(
        self, idea: Dict[str, Any], baseline_results: Optional[Dict[str, Any]] = {}
    ) -> bool:
        """Run the experiment loop with multiple iterations if needed."""
        current_iter = 0
        run_time = 1

        # Initial prompt
        model, dataset, metric = self._format_experiment_for_prompt(idea["Experiment"])

        next_prompt = self.prompts.experiment_prompt.format(
            title=idea["Title"],
            problem=idea["Problem"],
            novelty=idea["NoveltyComparison"],
            approach=idea["Approach"],
            model=model,
            dataset=dataset,
            metric=metric,
            max_runs=self.max_runs,
            baseline_results=baseline_results,
        )

        while run_time < self.max_runs + 1:
            if current_iter >= self.max_iters:
                print("Max iterations reached")
                return False

            coder_out = self.coder.run(next_prompt)
            exp_path = osp.join(self.output_dir, "experiment.py")

            if "ALL_COMPLETED" in coder_out:
                return True

            if osp.exists(exp_path):
                with open(exp_path) as f:
                    content = f.read()
                    if "..." in content:
                        print("[System] Placeholder '...' detected. Attempting fix.")
                        self.coder.run(
                            "Please replace all placeholders (`...`) in experiment.py with complete runnable code."
                        )

            return_code, message = self._run_single_experiment(run_time)

            if return_code == 0:
                run_time += 1
                current_iter = 0
                next_prompt = message
            else:
                print("[System] Experiment run failed. Attempting fix with Aider...")
                next_prompt = self.prompts.experiment_error_prompt.format(
                    message=message,
                    Title=idea["Title"],
                    Experiment=idea["Experiment"],
                    run_time=run_time,
                    max_runs=self.max_runs,
                )

                current_iter += 1

        return current_iter < self.max_iters

    def _run_single_experiment(
        self, run_num: int, timeout: int = 7200
    ) -> Tuple[int, str]:
        """Run a single experiment iteration."""

        shutil.copy(
            osp.join(self.output_dir, "experiment.py"),
            osp.join(self.output_dir, f"run_{run_num}.py"),
        )

        # Run experiment
        command = ["python", "experiment.py", f"--out_dir=run_{run_num}"]

        try:
            result = subprocess.run(
                command,
                cwd=self.output_dir,
                stderr=subprocess.PIPE,
                text=True,
                timeout=timeout,
            )

            if result.stderr:
                print(result.stderr, file=sys.stderr)

            if result.returncode != 0:
                print(f"Run {run_num} failed with return code {result.returncode}")
                if "ModuleNotFoundError" in result.stderr and getattr(
                    self, "auto_install", True
                ):
                    missing_pkg = self._extract_missing_package(result.stderr)
                    print(
                        f"[System] Missing package detected: {missing_pkg}. Attempting to install..."
                    )
                    subprocess.run(
                        [sys.executable, "-m", "pip", "install", missing_pkg]
                    )
                    print("[System] Re-running after installing dependency...")
                    return self._run_single_experiment(run_num, timeout=timeout)

                self._cleanup_failed_run(run_num)

                stderr_output = result.stderr
                if len(stderr_output) > self.max_stderr_output:
                    stderr_output = "..." + stderr_output[-self.max_stderr_output :]

                return 1, stderr_output

            # Load and format results
            with open(
                osp.join(self.output_dir, f"run_{run_num}", "final_info.json"), "r"
            ) as f:
                results = json.load(f)

            if isinstance(results, dict):
                results = {
                    k: v["means"] if isinstance(v, dict) and "means" in v else v
                    for k, v in results.items()
                }
            elif isinstance(results, list):
                results = {f"entry_{i+1}": entry for i, entry in enumerate(results)}

            results = {
                k: v["means"] if isinstance(v, dict) and "means" in v else v
                for k, v in results.items()
            }

            return 0, self.prompts.experiment_success_prompt.format(
                run_num=run_num, results=results, next_run=run_num + 1
            )

        except TimeoutExpired:
            print(f"Run {run_num} timed out after {timeout} seconds")
            self._cleanup_failed_run(run_num)
            return 1, self.prompts.experiment_timeout_prompt.format(timeout=timeout)

    def _update_notes(self) -> None:
        """Update notes.txt with plot descriptions."""
        # Set files for this operation
        self.coder.fnames = [osp.join(self.output_dir, "notes.txt")]
        self.coder.run(self.prompts.notes_prompt)

    def _cleanup_failed_run(self, run_num: int) -> None:
        """Clean up files from a failed run."""
        run_dir = osp.join(self.output_dir, f"run_{run_num}")
        if osp.exists(run_dir):
            shutil.rmtree(run_dir)

    def _extract_missing_package(self, stderr: str) -> str:
        for line in stderr.splitlines():
            if "ModuleNotFoundError" in line:
                parts = line.split("'")
                if len(parts) >= 2:
                    return parts[1]
        return "unknown-package"<|MERGE_RESOLUTION|>--- conflicted
+++ resolved
@@ -27,10 +27,7 @@
         max_stderr_output: int = 1500,
         prompt_template_dir: Optional[str] = None,
         chat_history: Optional[str] = None,
-<<<<<<< HEAD
-=======
         auto_install: bool = True,
->>>>>>> 390d3d18
         cost_tracker: Optional[CostTracker] = None,
     ):
         """Initialize the ExperimentCoder with configuration and Aider setup."""
@@ -121,11 +118,9 @@
 
         self.cost_tracker.report()
 
-<<<<<<< HEAD
-        return True, self.output_dir
-=======
+        self.cost_tracker.report()
+
         return True, self.output_dir, None
->>>>>>> 390d3d18
 
     def _format_experiment_for_prompt(
         self, exp: Dict[str, str]
