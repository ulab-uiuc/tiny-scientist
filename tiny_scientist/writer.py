--- conflicted
+++ resolved
@@ -7,16 +7,12 @@
 
 import yaml
 
-<<<<<<< HEAD
 from .configs import Config
-from .format import ACLFormat, BaseFormat, ICLRFormat
-=======
 from .input_formatter import (
     ACLOutputFormatter,
     BaseOutputFormatter,
     ICLROutputFormatter,
 )
->>>>>>> 00209b10
 from .tool import BaseTool, PaperSearchTool
 from .utils.llm import extract_json_between_markers, get_response_from_llm
 
