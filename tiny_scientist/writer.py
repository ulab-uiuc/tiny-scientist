--- conflicted
+++ resolved
@@ -34,10 +34,7 @@
         temperature: float = 0.75,
         prompt_template_dir: Optional[str] = None,
         cost_tracker: Optional[CostTracker] = None,
-<<<<<<< HEAD
-=======
         s2_api_key: Optional[str] = None,
->>>>>>> 390d3d18
     ) -> None:
         self.client, self.model = create_client(model)
         self.output_dir = output_dir
@@ -54,7 +51,6 @@
 
         self.prompts = self.config.prompt_template.writer_prompt
         self.cost_tracker = cost_tracker or CostTracker()
-<<<<<<< HEAD
 
         with resources.files("tiny_scientist.fewshot_sample").joinpath(
             "automated_relational.txt"
@@ -64,22 +60,8 @@
         self.system_prompt = self.prompts.write_system_prompt.format(
             example_paper_draft=few_shot_sample_text
         )
-=======
->>>>>>> 390d3d18
-
-        with resources.files("tiny_scientist.fewshot_sample").joinpath(
-            "automated_relational.txt"
-        ).open("r", encoding="utf-8") as f:
-            few_shot_sample_text = f.read()
-
-        self.system_prompt = self.prompts.write_system_prompt.format(
-            example_paper_draft=few_shot_sample_text
-        )
-
-    def run(
-        self, idea: Dict[str, Any], experiment_dir: Optional[str] = None
-    ) -> Tuple[str, str]:
-        # Check if this is an experimental or non-experimental paper
+
+    def run(self, idea: Dict[str, Any], experiment_dir: str) -> Tuple[str, str]:
         is_experimental = idea.get("is_experimental", True)
 
         code, experiment_result, baseline_result = "", "", ""
@@ -103,16 +85,6 @@
 
         self._write_abstract(idea)
 
-<<<<<<< HEAD
-        for section in [
-            "Introduction",
-            "Method",
-            "Experimental_Setup",
-            "Results",
-            "Discussion",
-            "Conclusion",
-        ]:
-=======
         # Different section structures for experimental vs non-experimental papers
         if is_experimental:
             sections = [
@@ -133,9 +105,7 @@
             ]
 
         for section in sections:
->>>>>>> 390d3d18
             self._write_section(idea, code, experiment_result, section, baseline_result)
-
         
         self._write_related_work(idea)
         self._refine_paper()
@@ -143,11 +113,7 @@
         self._add_citations(idea)
         self._generate_diagram_for_section()
 
-<<<<<<< HEAD
         paper_name = idea.get("Title", "Research Paper").lower().replace(" ", "_").lower().replace(" ", "_")
-=======
-        paper_name = idea.get("Title", "Research Paper").lower().replace(" ", "_")
->>>>>>> 390d3d18
 
         output_pdf_path = f"{self.output_dir}/{paper_name}.pdf"
         self.formatter.run(
@@ -156,7 +122,9 @@
             output_dir=self.output_dir,
             output_pdf_path=output_pdf_path,
             name=self.generated_sections.get("Title", "Research Paper"),
-        )
+            name=self.generated_sections.get("Title", "Research Paper"),
+        )
+        self.cost_tracker.report()
         self.cost_tracker.report()
         return output_pdf_path, paper_name
 
@@ -180,15 +148,14 @@
             system_message=self.system_prompt,
             cost_tracker=self.cost_tracker,
             task_name="Abstract",
+            system_message=self.system_prompt,
+            cost_tracker=self.cost_tracker,
+            task_name="Abstract",
         )
 
         self.generated_sections["Abstract"] = abstract_content
 
     def _generate_diagram_for_section(self) -> None:
-<<<<<<< HEAD
-=======
-        print("[blue]Generating diagrams for sections...")
->>>>>>> 390d3d18
         for section in ["Method", "Experimental_Setup", "Results"]:
             content = self.generated_sections[section]
             try:
@@ -209,6 +176,12 @@
                     cleaned_svg = raw_svg.encode("utf-8").decode("unicode_escape")
                     cleaned_svg = cleaned_svg.replace("\\n", "\n").replace("\\", "")
 
+
+                    raw_svg = diagram["svg"]
+
+                    cleaned_svg = raw_svg.encode("utf-8").decode("unicode_escape")
+                    cleaned_svg = cleaned_svg.replace("\\n", "\n").replace("\\", "")
+
                     cairosvg.svg2pdf(
                         bytestring=cleaned_svg.encode("utf-8"), write_to=pdf_path
                     )
@@ -217,7 +190,6 @@
                     caption = diagram["summary"].replace("{", "").replace("}", "")
 
                     figure_latex = f"""
-<<<<<<< HEAD
             \\begin{{figure}}[!htbp]
             \\centering
             \\includegraphics[width=0.9\\linewidth]{{{pdf_filename}}}
@@ -225,15 +197,6 @@
             \\label{{fig:{section.lower()}}}
             \\end{{figure}}
             """         
-=======
-    \\begin{{figure}}[h]
-    \\centering
-    \\includegraphics[width=0.9\\linewidth]{{{pdf_filename}}}
-    \\caption{{{caption}}}
-    \\label{{fig:{section.lower()}}}
-    \\end{{figure}}
-    """
->>>>>>> 390d3d18
                     marker = "```"
 
                     if self.generated_sections[section].strip().endswith(marker):
@@ -248,13 +211,6 @@
                                 + parts[1]
                             )
 
-<<<<<<< HEAD
-=======
-                            print(parts[1])
-
-                    print(f"[yellow]**{self.generated_sections[section]}")
-
->>>>>>> 390d3d18
             except Exception as e:
                 print(f"[WARNING] Failed to generate diagram for {section}: {e}")
                 traceback.print_exc()
@@ -514,14 +470,13 @@
                     system_message="",
                     cost_tracker=self.cost_tracker,
                     task_name=f"Second Refine {section}",
+                    system_message="",
+                    cost_tracker=self.cost_tracker,
+                    task_name=f"Second Refine {section}",
                 )
 
                 self.generated_sections[section] = refined_section_content
-<<<<<<< HEAD
      
-=======
-
->>>>>>> 390d3d18
     def _add_citations(self, idea: Dict[str, Any]) -> None:
         idea_title = idea.get("Title", "Research Paper")
 
@@ -545,6 +500,8 @@
                         client=self.client,
                         model=self.model,
                         system_message=self.prompts.citation_system_prompt,
+                        cost_tracker=self.cost_tracker,
+                        task_name=f"Add Citation to {section}",
                         cost_tracker=self.cost_tracker,
                         task_name=f"Add Citation to {section}",
                     )
