import json
import os.path as osp
import re
import time
import traceback
from typing import Any, Dict, List, Optional

<<<<<<< HEAD
from .configs import Config
from .output_formatter import (
=======
import yaml

from .tool import BaseTool, PaperSearchTool
from .utils.llm import extract_json_between_markers, get_response_from_llm
from .utils.output_formatter import (
>>>>>>> e56da799
    ACLOutputFormatter,
    BaseOutputFormatter,
    ICLROutputFormatter,
)


class Writer:
    def __init__(
        self,
        model: str,
        client: Any,
        base_dir: str,
        template: str,
        temperature: float = 0.75,
        config_dir: Optional[str] = None,
    ) -> None:
        self.model = model
        self.client = client
        self.base_dir = base_dir
        self.template = template
        self.temperature = temperature
        self.searcher: BaseTool = PaperSearchTool()
        self.formatter: BaseOutputFormatter
        self.config = Config(config_dir)
        if self.template == "acl":
            self.formatter = ACLOutputFormatter(self.client, self.model)
        elif self.template == "iclr":
            self.formatter = ICLROutputFormatter(self.client, self.model)

        self.prompts = self.config.prompt_template.writer_prompt

    def run(self, idea: Dict[str, Any], folder_name: str) -> None:
        with open(osp.join(folder_name, "experiment.py"), "r") as f:
            code = f.read()

        with open(osp.join(folder_name, "baseline_results.txt"), "r") as f:
            baseline_result = f.read()

        with open(osp.join(folder_name, "experiment_results.txt"), "r") as f:
            experiment_result = f.read()

        self.generated_sections: Dict[str, Any] = {}
        self.references: Dict[str, Any] = {}

        self._write_abstract(idea)

        for section in [
            "Introduction",
            "Method",
            "Experimental_Setup",
            "Results",
            "Discussion",
            "Conclusion",
        ]:
            self._write_section(idea, code, baseline_result, experiment_result, section)

        self._write_related_work(idea)
        self._refine_paper()
        self._add_citations(idea)

        paper_name = idea.get("Title", "Research Paper")

        self.formatter.run(
            self.generated_sections,
            self.references,
            self.base_dir,
            f"{self.base_dir}/{paper_name}.pdf",
            paper_name,
        )

    def _write_abstract(self, idea: Dict[str, Any]) -> None:
        title = idea.get("Title", "Research Paper")
        experiment = idea.get("Experiment", "No experiment details provided")

        abstract_prompt = self.prompts.abstract_prompt.format(
            abstract_tips=self.prompts.section_tips["Abstract"],
            title=title,
            experiment=experiment,
        )

        abstract_content, _ = get_response_from_llm(
            msg=abstract_prompt,
            client=self.client,
            model=self.model,
            system_message=self.prompts.write_system_prompt,
        )

        self.generated_sections["Abstract"] = abstract_content

    def _write_section(
        self,
        idea: Dict[str, Any],
        code: str,
        baseline_result: str,
        experiment_result: str,
        section: str,
    ) -> None:
        title = idea.get("Title", "Research Paper")
        experiment = idea.get("Experiment", "No experiment details provided")

        if section in ["Introduction"]:
            section_prompt = self.prompts.section_prompt[section].format(
                section_tips=self.prompts.section_tips[section],
                title=title,
                experiment=experiment,
            )
        elif section in ["Conclusion"]:
            section_prompt = self.prompts.section_prompt[section].format(
                section_tips=self.prompts.section_tips[section],
                experiment=experiment,
            )
        elif section in ["Method", "Experimental_Setup"]:
            section_prompt = self.prompts.section_prompt[section].format(
                section_tips=self.prompts.section_tips[section],
                experiment=experiment,
                code=code,
            )
        elif section in ["Results", "Discussion"]:
            section_prompt = self.prompts.section_prompt[section].format(
                section_tips=self.prompts.section_tips[section],
                experiment=experiment,
                baseline_results=baseline_result,
                experiment_results=experiment_result,
            )

        section_content, _ = get_response_from_llm(
            msg=section_prompt,
            client=self.client,
            model=self.model,
            system_message=self.prompts.write_system_prompt,
        )

        self.generated_sections[section] = section_content

    def _get_citations_related_work(
        self, idea: Dict[str, Any], num_cite_rounds: int, total_num_papers: int
    ) -> List[str]:
        idea_title = idea.get("Title", "Research Paper")
        experiment = idea.get("Experiment", "No experiment details provided")

        num_papers = (
            total_num_papers // num_cite_rounds
            if num_cite_rounds > 0
            else total_num_papers
        )
        collected_papers: List[str] = []

        for round_num in range(num_cite_rounds):
            prompt = self.prompts.citation_related_work_prompt.format(
                idea_title=idea_title,
                experiment=experiment,
                num_papers=num_papers,
                round_num=round_num + 1,
                collected_papers=collected_papers,
                total_rounds=num_cite_rounds,
            )
            response, _ = get_response_from_llm(
                msg=prompt,
                client=self.client,
                model=self.model,
                system_message=self.prompts.citation_system_prompt,
            )

            try:
                new_titles = json.loads(response)
            except json.JSONDecodeError:
                new_titles = extract_json_between_markers(response)

            if new_titles and isinstance(new_titles, list):
                collected_papers.extend(new_titles)
            else:
                print(f"Round {round_num+1}: No valid titles returned.")

            if len(collected_papers) >= total_num_papers:
                break
            time.sleep(1)

        return collected_papers

    def _search_reference(self, paper_list: List[str]) -> Dict[str, Any]:
        results_dict = {}

        for paper_name in paper_list:
            try:
                result = self.searcher.run(paper_name)

                if result:
                    if paper_name in result:
                        results_dict[paper_name] = result[paper_name]
                    else:
                        first_key = next(iter(result))
                        results_dict[first_key] = result[first_key]

                time.sleep(1.0)
            except Exception as e:
                print(f"[ERROR] While processing '{paper_name}': {e}")
                traceback.print_exc()

        return results_dict

    def _write_related_work(self, idea: Dict[str, Any]) -> None:
        citations = self._get_citations_related_work(
            idea, num_cite_rounds=2, total_num_papers=10
        )

        paper_source = self._search_reference(citations)
        self.references = paper_source

        reference_list = "\n".join([f"- {title}" for title in paper_source.keys()])
        reference_list = reference_list.replace("{", "{{").replace("}", "}}")

        experiment = idea.get("Experiment", "No experiment details provided")

        related_work_prompt = self.prompts.related_work_prompt.format(
            related_work_tips=self.prompts.section_tips["Related_Work"],
            experiment=experiment,
            references=reference_list,
        )

        relatedwork_content, _ = get_response_from_llm(
            msg=related_work_prompt,
            client=self.client,
            model=self.model,
            system_message=self.prompts.write_system_prompt_related_work,
        )

        for title, meta in paper_source.items():
            match = re.search(r"@\w+\{(.+?),", meta.get("bibtex", ""))
            if match:
                try:
                    bibtex_key = match.group(1)
                    escaped_title = re.escape(title)
                    pattern = r"\\cite\{\s*" + escaped_title + r"\s*\}"
                    relatedwork_content = re.sub(
                        pattern,
                        lambda _: f"\\cite{{{bibtex_key}}}",
                        relatedwork_content,
                    )
                except Exception:
                    print(f"[ERROR] Failed to replace citation for title: {title}")
                    traceback.print_exc()

        self.generated_sections["Related_Work"] = relatedwork_content

    def _refine_section(self, section: str) -> None:
        """Refine a section of the paper."""
        refinement_prompt = (
            self.prompts.refinement_prompt.format(
                section=section,
                section_content=self.generated_sections[section],
                error_list=self.prompts.error_list,
            )
            .replace(r"{{", "{")
            .replace(r"}}", "}")
        )

        refined_section, _ = get_response_from_llm(
            msg=refinement_prompt,
            client=self.client,
            model=self.model,
            system_message=self.prompts.write_system_prompt,
        )

        self.generated_sections[section] = refined_section

    def _refine_paper(self) -> None:
        full_draft = "\n\n".join(
            [
                f"\\section{{{section}}}\n\n{content}"
                for section, content in self.generated_sections.items()
            ]
        )

        refined_title, _ = get_response_from_llm(
            msg=self.prompts.title_refinement_prompt.format(full_draft=full_draft),
            client=self.client,
            model=self.model,
            system_message=self.prompts.write_system_prompt,
        )

        self.generated_sections["Title"] = refined_title

        for section in [
            "Abstract",
            "Introduction",
            "Background",
            "Method",
            "Experimental_Setup",
            "Results",
            "Conclusion",
        ]:
            if section in self.generated_sections.keys():
                print(f"REFINING SECTION: {section}")
                second_refinement_prompt = (
                    self.prompts.second_refinement_prompt.format(
                        section=section,
                        tips=self.prompts.section_tips[section],
                        full_draft=full_draft,
                        section_content=self.generated_sections[section],
                        error_list=self.prompts.error_list,
                    )
                    .replace(r"{{", "{")
                    .replace(r"}}", "}")
                )

                refined_section, _ = get_response_from_llm(
                    msg=second_refinement_prompt,
                    client=self.client,
                    model=self.model,
                    system_message=self.prompts.write_system_prompt,
                )

                self.generated_sections[section] = refined_section

    def _add_citations(self, idea: Dict[str, Any]) -> None:
        idea_title = idea.get("Title", "Research Paper")
        experiment = idea.get("Experiment", "No experiment details provided")

        for section in ["Introduction", "Method", "Experimental_Setup", "Discussion"]:
            if section in self.generated_sections.keys():
                try:
                    original_content = self.generated_sections[section]
                    collected_papers = []

                    add_citation_prompt = self.prompts.add_citation_prompt.format(
                        idea_title=idea_title,
                        experiment=experiment,
                        section=section,
                        section_content=original_content,
                    )

                    response, _ = get_response_from_llm(
                        msg=add_citation_prompt,
                        client=self.client,
                        model=self.model,
                        system_message=self.prompts.citation_system_prompt,
                    )

                    try:
                        new_titles = json.loads(response)
                    except json.JSONDecodeError:
                        new_titles = extract_json_between_markers(response)

                    collected_papers.extend(new_titles)
                    paper_source = self._search_reference(collected_papers)

                    if not paper_source:
                        continue

                    for title, entry in paper_source.items():
                        if title not in self.references:
                            self.references[title] = entry

                    reference_list = "\n".join(
                        [f"- {title}" for title in paper_source.keys()]
                    )
                    reference_list = reference_list.replace("{", "{{").replace(
                        "}", "}}"
                    )

                    embed_citation_prompt = self.prompts.embed_citation_prompt.format(
                        section=section,
                        section_content=original_content,
                        references=reference_list,
                    )

                    refined_section, _ = get_response_from_llm(
                        msg=embed_citation_prompt,
                        client=self.client,
                        model=self.model,
                        system_message=self.prompts.citation_system_prompt,
                    )

                    print(f"Refined section for {section}: {refined_section}")

                    for title, meta in paper_source.items():
                        match = re.search(r"@\w+\{(.+?),", meta.get("bibtex", ""))
                        if match:
                            bibtex_key = match.group(1)
                            escaped_title = re.escape(title)
                            pattern = r"\\cite\{\s*" + escaped_title + r"\s*\}"
                            refined_section = re.sub(
                                pattern,
                                lambda _: f"\\cite{{{bibtex_key}}}",
                                refined_section,
                            )
                    self.generated_sections[section] = refined_section

                except Exception:
                    print(f"[ERROR] Failed to add citations to section: {section}")
                    traceback.print_exc()<|MERGE_RESOLUTION|>--- conflicted
+++ resolved
@@ -5,16 +5,11 @@
 import traceback
 from typing import Any, Dict, List, Optional
 
-<<<<<<< HEAD
-from .configs import Config
-from .output_formatter import (
-=======
 import yaml
 
 from .tool import BaseTool, PaperSearchTool
 from .utils.llm import extract_json_between_markers, get_response_from_llm
 from .utils.output_formatter import (
->>>>>>> e56da799
     ACLOutputFormatter,
     BaseOutputFormatter,
     ICLROutputFormatter,
