--- conflicted
+++ resolved
@@ -47,10 +47,6 @@
     with open(review_path, "r") as f:
         return json.load(f)["review"]
 
-<<<<<<< HEAD
-
-=======
->>>>>>> b20e9961
 def load_config() -> str:
     path = osp.join(os.getcwd(), "config.toml")
     if osp.exists(path):
