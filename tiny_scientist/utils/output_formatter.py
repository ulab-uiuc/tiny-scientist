import abc
import os
import os.path as osp
import platform
import re
import shutil
import subprocess
import sys
from typing import Any, Dict, Match

import requests
from rich import print

from .bib_manager import BibManager
from .water_marker import WaterMarker


class BaseOutputFormatter(abc.ABC):
    @abc.abstractmethod
    def run(
        self,
        content: Dict[str, Any],
        references: Dict[str, Any],
        output_dir: str,
        output_pdf_path: str,
        name: str,
        timeout: int = 30,
    ) -> None:
        pass

    def _ensure_pdflatex(self) -> None:
        if shutil.which("pdflatex") is not None:
            return
        system = platform.system()
<<<<<<< HEAD
=======
        print("[System] pdflatex not found. Attempting to install...")

        try:
            if system == "Darwin":
                subprocess.run(["brew", "install", "--cask", "mactex"], check=True)
                print("[System] Installed MacTeX via Homebrew.")
            elif system == "Linux":
                subprocess.run(["sudo", "apt-get", "update"], check=True)
                subprocess.run(
                    ["sudo", "apt-get", "install", "-y", "texlive-full"], check=True
                )
                print("[System] Installed TeX Live via apt.")
            else:
                raise RuntimeError(
                    "Unsupported system for automatic pdflatex installation."
                )
        except Exception as e:
            print(f"[Error] Automatic pdflatex installation failed: {e}")
            sys.exit(1)

    def strip_latex(self, text: str) -> str:
        text = re.sub(r"%.*", "", text)
        text = re.sub(r"\\[a-zA-Z]+\{.*?\}", "", text)
        text = re.sub(r"\\begin\{.*?\}.*?\\end\{.*?\}", "", text, flags=re.DOTALL)
        text = re.sub(r"\s+", " ", text).strip()
        return text
>>>>>>> 390d3d18

        try:
            if system == "Darwin":
                subprocess.run(["brew", "install", "--cask", "mactex"], check=True)
                print("[System] Installed MacTeX via Homebrew.")
            elif system == "Linux":
                subprocess.run(["sudo", "apt-get", "update"], check=True)
                subprocess.run(
                    ["sudo", "apt-get", "install", "-y", "texlive-full"], check=True
                )
                print("[System] Installed TeX Live via apt.")
            else:
                raise RuntimeError(
                    "Unsupported system for automatic pdflatex installation."
                )
        except Exception as e:
            print(f"[Error] Automatic pdflatex installation failed: {e}")
            sys.exit(1)

    def _adjust_table_width_in_latex(self, latex_text: str) -> str:
        tabular_pattern = re.compile(
            r"(\\begin{table}.*?\\centering.*?)(\\begin{tabular}.*?\\end{tabular})",
            re.DOTALL,
        )
        def wrap_tabular_resizebox(match):
            table_start = match.group(1)
            tabular_block = match.group(2)
            return (
                f"{table_start}\\resizebox{{\\columnwidth}}{{!}}{{%\n"
                f"{tabular_block}\n}}"
            )

        latex_text = tabular_pattern.sub(wrap_tabular_resizebox, latex_text)

        array_math_pattern = re.compile(
            r"(\\\[\s*)(\\begin{array}.*?\\end{array})(\s*\\\])",
            re.DOTALL,
        )

        def wrap_array_resizebox(match):
            open_math = match.group(1)
            array_block = match.group(2)
            close_math = match.group(3)
            return (
                f"{open_math}\\resizebox{{\\columnwidth}}{{!}}{{%\n"
                f"${array_block}$\n}}{close_math}"
            )

        latex_text = array_math_pattern.sub(wrap_array_resizebox, latex_text)

        return latex_text

    def _clean_body_content(self, body_content: str) -> str:
        patterns_to_remove = [
            r"\\documentclass(?:\[[^\]]*\])?\{[^\}]+\}",  # matches \documentclass[...]{...}
            r"\\begin\{document\}",
            r"\\end\{document\}",
            r"\\maketitle",
            r"\\title\{.*?\}",  # matches \title{...}
        ]

        for pattern in patterns_to_remove:
            body_content = re.sub(pattern, "", body_content, flags=re.DOTALL)

        return body_content.strip()

    def clean_body_content(self, body_content: str) -> str:
        patterns_to_remove = [
            r"\\documentclass(?:\[[^\]]*\])?\{[^\}]+\}",  # matches \documentclass[...]{...}
            r"\\begin\{document\}",
            r"\\end\{document\}",
            r"\\maketitle",
            r"\\title\{.*?\}",  # matches \title{...}
        ]

        for pattern in patterns_to_remove:
            body_content = re.sub(pattern, "", body_content, flags=re.DOTALL)

        # Strip extra whitespace and newlines at start/end
        return body_content.strip()

    def _wrap_tables_in_latex(self, content: str) -> str:

        def replacer(match: Match[str]) -> str:
            tabular_block = match.group(1)

            # Check if the tabular block is already inside a table environment
            if (
                "\\begin{table}" in content[: match.start()]
                and "\\end{table}" in content[match.end() :]
            ):
                return tabular_block  # Already inside a table, skip wrapping

            # Use [!t] to force table to top of page, reducing text wrapping issues
            return (
                "\\begin{table}[!t]\n"
                "\\centering\n"
                "\\resizebox{\\linewidth}{!}{%\n"
                f"{tabular_block}\n"
                "}\n"
                "\\caption{}\n"
                "\\label{}\n"
                "\\end{table}\n\n"
                "\\vspace{0.5em}\n"  # Add some space after table
            )

        return re.sub(
            r"(\\begin{tabular}.*?\\end{tabular})", replacer, content, flags=re.DOTALL
        )

    def _clean_latex_content(self, content: str) -> str:
        """Enhanced LaTeX content cleaning with better text flow handling"""
        # First, extract from code blocks if present
        match = re.search(r'```latex\s*(.*?)\s*```', content, flags=re.DOTALL)
        if not match:
            match = re.search(r'```\s*(.*?)\s*```', content, flags=re.DOTALL)
        
        if match:
            content = match.group(1)
    
        # Remove LaTeX document structure commands
        patterns_to_remove = [
            r'\\documentclass(?:\[[^\]]*\])?\{[^\}]+\}',
            r'\\usepackage(?:\[[^\]]*\])?\{[^\}]+\}',
            r'\\begin\{document\}',
            r'\\end\{document\}',
            r'\\maketitle',
            r'\\title\{.*?\}',
            r'\\author\{.*?\}',
            r'\\bibliographystyle\{[^\}]+\}',
            r'\\bibliography\{[^\}]+\}',
        ]
        
        for pattern in patterns_to_remove:
            content = re.sub(pattern, "", content, flags=re.DOTALL)
        
        # Clean line by line
        lines = content.splitlines()
        cleaned_lines = []
        
        for line in lines:
            stripped = line.strip()
            
            # Skip markdown artifacts
            if stripped in ["```", "```latex", "```tex"]:
                continue
            if stripped.startswith("#") and not stripped.startswith("%"):
                continue
            if stripped.startswith("**") and stripped.endswith("**"):
                continue
                
            cleaned_lines.append(line)
        
        # Rejoin and fix text flow issues
        content = "\n".join(cleaned_lines)
        
        # Fix common text flow problems
        content = self._fix_text_flow(content)
        
        return content.strip()

    def _fix_text_flow(self, content: str) -> str:
        """Fix common text flow and formatting issues"""
        
        # Fix broken sentences across lines (common LaTeX issue)
        # Look for lines ending with lowercase letters followed by lines starting with lowercase
        def fix_broken_sentences(text):
            lines = text.split('\n')
            fixed_lines = []
            i = 0
            
            while i < len(lines):
                current_line = lines[i].strip()
                
                # Skip empty lines
                if not current_line:
                    fixed_lines.append(lines[i])
                    i += 1
                    continue
                
                # Check if we should merge with next line
                if i + 1 < len(lines):
                    next_line = lines[i + 1].strip()
                    
                    # Merge conditions:
                    # 1. Current line doesn't end with sentence terminators
                    # 2. Next line doesn't start with LaTeX commands or bullet points
                    # 3. Neither line is too short (likely intentional break)
                    should_merge = (
                        current_line and next_line and
                        len(current_line) > 20 and len(next_line) > 10 and
                        not current_line.endswith(('.', '!', '?', ':', ';')) and
                        not next_line.startswith(('\\', '-', '•', '*')) and
                        not next_line[0].isupper() and
                        not current_line.endswith('\\\\') and
                        not re.match(r'^\d+\.', next_line)  # Not numbered list
                    )
                    
                    if should_merge:
                        # Merge the lines with a space
                        merged_line = current_line + ' ' + next_line
                        fixed_lines.append(merged_line)
                        i += 2  # Skip next line since we merged it
                        continue
                
                fixed_lines.append(lines[i])
                i += 1
            
            return '\n'.join(fixed_lines)
        
        # Apply the fix
        content = fix_broken_sentences(content)
        
        # Fix multiple spaces
        content = re.sub(r' +', ' ', content)
        
        # Fix spacing around punctuation
        content = re.sub(r' +([,.;:!?])', r'\1', content)
        
        # Fix paragraph spacing (ensure proper spacing between paragraphs)
        content = re.sub(r'\n\s*\n\s*\n+', '\n\n', content)
        
        # Fix spacing around section headers
        content = re.sub(r'\n(\\section\{[^}]+\})\n*', r'\n\n\1\n', content)
        content = re.sub(r'\n(\\subsection\{[^}]+\})\n*', r'\n\n\1\n', content)
        
        return content

    def _assemble_body(self, contents: Dict[str, Dict[str, Any]]) -> str:
        """Enhanced body assembly with better text flow"""
        section_order = [
            "Abstract",
            "Introduction",
            "Related_Work",
            "Method",
            "Experimental_Setup",
            "Results",
            "Discussion",
            "Conclusion",
        ]

        section_titles = {
            "Abstract": None,
            "Introduction": "Introduction",
            "Related_Work": "Related Work",
            "Method": "Method",
            "Experimental_Setup": "Experimental Setup",
            "Results": "Results",
            "Discussion": "Discussion",
            "Conclusion": "Conclusion",
        }

        body_parts = []
        
        for section in section_order:
            content = contents.get(section, "")
            
            if content:
                # Clean the content
                cleaned_content = self._clean_latex_content(content)
                
                # Wrap tables
                cleaned_content = self._wrap_tables_in_latex(cleaned_content)
                
                # Add section title if needed
                section_title = section_titles[section]
                if section_title is not None:
                    # Check if section title is already present
                    starts_with_section = re.match(
                        rf"\\section\{{{re.escape(section_title)}\}}",
                        cleaned_content,
                        re.IGNORECASE,
                    )
                    if not starts_with_section:
                        cleaned_content = f"\\section{{{section_title}}}\n\n{cleaned_content}"
                
                body_parts.append(cleaned_content)
        
        # Join all parts with proper spacing
        body = "\n\n".join(body_parts)
        
        # Apply table width adjustments
        body = self._adjust_table_width_in_latex(body)
        
        # Add bibliography
        body += "\n\n\\bibliography{custom}"
        
        # Final cleanup
        body = self._final_cleanup(body)
        
        return body

    def _final_cleanup(self, content: str) -> str:

        content = re.sub(r'\n\s*\n\s*\n+', '\n\n', content)
        
        # Ensure proper spacing around environments
        content = re.sub(r'\n(\\begin\{[^}]+\})', r'\n\n\1', content)
        content = re.sub(r'(\\end\{[^}]+\})\n', r'\1\n\n', content)
        
        # Fix spacing around section headers
        content = re.sub(r'(\n\\section\{[^}]+\})\n*', r'\1\n\n', content)
        content = re.sub(r'(\n\\subsection\{[^}]+\})\n*', r'\1\n\n', content)
        
        # Fix itemize/enumerate spacing
        content = re.sub(r'(\n\\begin\{itemize\}|\n\\begin\{enumerate\})', r'\1\n', content)
        content = re.sub(r'(\n\\end\{itemize\}|\n\\end\{enumerate\})', r'\1\n', content)
        
        # Ensure citations don't break lines awkwardly
        content = re.sub(r'(\w+)\s*\n\s*(\\cite\{[^}]+\})', r'\1~\2', content)
        
        # Fix math environment spacing  
        content = re.sub(r'(\$[^$]+\$)\s*\n\s*(\w)', r'\1 \2', content)
        
        return content.strip()

    def _insert_body_into_template(
        self, template_text: str, body_content: str, new_title: str
    ) -> str:
        template_text = re.sub(
            r"(\\title\{)[^}]*\}", r"\1" + new_title + r"}", template_text
        )

        begin_doc_match = re.search(r"(\\begin{document})", template_text)
        if not begin_doc_match:
            raise ValueError("Template is missing \\begin{document}.")

        maketitle_match = re.search(r"(\\maketitle)", template_text)
        ending_match = re.search(r"(\\end{document})", template_text)
        if not ending_match:
            raise ValueError("Template is missing \\end{document}.")
        ending = template_text[ending_match.start() :]

        if maketitle_match:
            insertion_point = maketitle_match.end()
            return template_text[:insertion_point] + "\n" + body_content + "\n" + ending
        else:
            preamble = template_text[: begin_doc_match.end()]
            return preamble + "\n" + body_content + "\n" + ending

    def _clean_invalid_citations(self, content: str, dest_template_dir: str, template: str) -> str:
        
        if template == "acl":
            bib_path = osp.join(dest_template_dir, "custom.bib")
        if template == "iclr":
            bib_path = osp.join(dest_template_dir, "custom.bib")

        with open(bib_path, 'r') as f:
            bib_content = f.read()
        valid_keys = set(re.findall(r'@(?:Article|Conference|InProceedings|Misc|Book|TechReport)\{([\w\-]+),', bib_content))

        def citation_replacer(match):
            raw_keys = match.group(1)
            keys = [k.strip() for k in raw_keys.split(",")]
            valid = [k for k in keys if k in valid_keys]
            if valid:
                return f"\\cite{{{','.join(valid)}}}"
            else:
                return ""

        return re.sub(r'\\cite\{([^\}]+)\}', citation_replacer, content)

class TemplateDownloader:
    @staticmethod
    def download_acl_template(output_dir: str) -> str:
        print(f"Downloading ACL template from GitHub to {output_dir}")
        dest_template_dir = osp.join(output_dir, "latex")
        os.makedirs(dest_template_dir, exist_ok=True)

        # GitHub repository URL for ACL
        acl_api_url = (
            "https://api.github.com/repos/acl-org/acl-style-files/contents/latex"
        )
        response = requests.get(acl_api_url)
        response.raise_for_status()

        files_data = response.json()
        for file_info in files_data:
            if file_info["type"] == "file":
                file_url = file_info["download_url"]
                filename = file_info["name"]

                print(f"Downloading {filename}...")
                file_response = requests.get(file_url)
                file_response.raise_for_status()

                with open(osp.join(dest_template_dir, filename), "wb") as f:
                    f.write(file_response.content)

        return dest_template_dir

    @staticmethod
    def download_iclr_template(output_dir: str) -> str:
        print(f"Downloading ICLR template from GitHub to {output_dir}")
        dest_template_dir = osp.join(output_dir, "latex")
        os.makedirs(dest_template_dir, exist_ok=True)

        # Get list of files in the iclr2025 directory
        iclr_api_url = (
            "https://api.github.com/repos/ICLR/Master-Template/contents/iclr2025"
        )
        response = requests.get(iclr_api_url)
        response.raise_for_status()

        files_data = response.json()

        # Download each file in the directory
        for file_info in files_data:
            if file_info["type"] == "file":
                file_url = file_info["download_url"]
                filename = file_info["name"]

                print(f"Downloading {filename}...")
                file_response = requests.get(file_url)
                file_response.raise_for_status()

                with open(osp.join(dest_template_dir, filename), "wb") as f:
                    f.write(file_response.content)

        return dest_template_dir


class ACLOutputFormatter(BaseOutputFormatter):
    def __init__(self, model: str, client: Any) -> None:
        self.template = "acl"
        self.bib_manager = BibManager(model, client)
        self.watermarker = WaterMarker()

    def run(
        self,
        content: Dict[str, Any],
        references: Dict[str, Any],
        output_dir: str,
        output_pdf_path: str,
        name: str,
        timeout: int = 30,
    ) -> None:
        
        body_content = self._assemble_body(content)
        body_content = self.clean_body_content(body_content)
        dest_template_dir = TemplateDownloader.download_acl_template(output_dir)

        self.bib_manager._update_bib_cite(references, dest_template_dir, self.template)

        body_content = self._clean_invalid_citations(body_content, dest_template_dir, self.template)
        main_tex_path = osp.join(dest_template_dir, "acl_latex.tex")

        with open(main_tex_path, "r", encoding="utf-8") as f:
            template_text = f.read()

        final_content = self._insert_body_into_template(
            template_text, body_content, name
        )

        with open(main_tex_path, "w", encoding="utf-8") as f:
            f.write(final_content)

        with open(main_tex_path, "r") as f:
            final_content = f.read()

        self._compile_latex(dest_template_dir, output_pdf_path, timeout)
        self.watermarker._add_watermark(
            output_pdf_path,
            watermark_text="THIS PAPER WAS AUTONOMOUSLY GENERATED BY THE TINY_SCIENTIST",
            output_pdf_path=output_pdf_path,
        )

    def _set_output_dir(self, output_dir: str) -> str:
        script_dir = osp.dirname(__file__)
        project_root = osp.abspath(osp.join(script_dir, ".."))
        source_template_dir = osp.join(
            project_root, "tiny_scientist", f"{self.template}_latex"
        )

        if osp.isdir(source_template_dir):
            dest_template_dir = osp.join(output_dir, "latex")

            if osp.exists(dest_template_dir):
                shutil.rmtree(dest_template_dir)
            shutil.copytree(source_template_dir, dest_template_dir)

        return dest_template_dir

    def _compile_latex(self, cwd: str, output_pdf_path: str, timeout: int) -> None:
<<<<<<< HEAD
        """Debug LaTeX compilation to identify the exact issue"""
=======
>>>>>>> 390d3d18
        self._ensure_pdflatex()

        fname = "acl_latex.tex"
        if not osp.exists(osp.join(cwd, fname)):
            print(f"File {fname} not found in {cwd}.")
            return

        try:
            result = subprocess.run(
                ["latexmk", "-lualatex", "-interaction=nonstopmode", fname],
                cwd=cwd,
                stdout=subprocess.PIPE,
                stderr=subprocess.PIPE,
                timeout=timeout,
            )
            print("Standard Output:\n", result.stdout.decode("utf-8", errors="ignore"))
            print("Standard Error:\n", result.stderr.decode("utf-8", errors="ignore"))
        except subprocess.TimeoutExpired:
            print(f"LaTeX timed out after {timeout} seconds.")
        except subprocess.CalledProcessError as e:
            print(f"Error running latexmk: {e}")

        pdf_name = fname.replace(".tex", ".pdf")
        try:
            shutil.move(osp.join(cwd, pdf_name), output_pdf_path)
        except FileNotFoundError:
            print("Failed to rename PDF.")

class ICLROutputFormatter(BaseOutputFormatter):
    def __init__(self, model: str, client: Any) -> None:
        self.template = "iclr"
        self.bib_manager = BibManager(model, client)
        self.watermarker = WaterMarker()

    def run(
        self,
        content: Dict[str, Any],
        references: Dict[str, Any],
        output_dir: str,
        output_pdf_path: str,
        name: str,
        timeout: int = 30,
    ) -> None:
        body_content = self._assemble_body(content)
        dest_template_dir = TemplateDownloader.download_iclr_template(output_dir)

        self.bib_manager._update_bib_cite(references, dest_template_dir, self.template)

        main_tex_path = osp.join(dest_template_dir, "iclr2025_conference.tex")

        with open(main_tex_path, "r", encoding="utf-8") as f:
            template_text = f.read()

        final_content = self._insert_body_into_template(
            template_text, body_content, name
        )

        with open(main_tex_path, "w", encoding="utf-8") as f:
            f.write(final_content)

        with open(main_tex_path, "r") as f:
            final_content = f.read()
        
        self._compile_latex(dest_template_dir, output_pdf_path, timeout)
        self.watermarker._add_watermark(
            output_pdf_path,
            watermark_text="THIS PAPER WAS AUTONOMOUSLY GENERATED BY THE TINY_SCIENTIST",
            output_pdf_path=output_pdf_path,
        )

    def _set_output_dir(self, output_dir: str) -> str:
        script_dir = osp.dirname(__file__)
        project_root = osp.abspath(osp.join(script_dir, ".."))
        source_template_dir = osp.join(
            project_root, "tiny_scientist", f"{self.template}_latex"
        )

        if osp.isdir(source_template_dir):
            dest_template_dir = osp.join(output_dir, "latex")

            if osp.exists(dest_template_dir):
                shutil.rmtree(dest_template_dir)
            shutil.copytree(source_template_dir, dest_template_dir)

        return dest_template_dir

    def _compile_latex(self, cwd: str, output_pdf_path: str, timeout: int) -> None:
        self._ensure_pdflatex()

        fname = "iclr2025_conference.tex"

        compile_target = fname
        if not osp.exists(osp.join(cwd, fname)):
            print(f"File {fname} not found in {cwd}.")
            return

        try:
            result = subprocess.run(
                ["latexmk", "-lualatex", "-interaction=nonstopmode", fname],
                cwd=cwd,
                stdout=subprocess.PIPE,
                stderr=subprocess.PIPE,
                timeout=timeout,
            )
            print("Standard Output:\n", result.stdout.decode("utf-8", errors="ignore"))
            print("Standard Error:\n", result.stderr.decode("utf-8", errors="ignore"))
        except subprocess.TimeoutExpired:
            print(f"LaTeX timed out after {timeout} seconds.")
        except subprocess.CalledProcessError as e:
            print(f"Error running latexmk: {e}")

        pdf_name = fname.replace(".tex", ".pdf")
        try:
            shutil.move(osp.join(cwd, pdf_name), output_pdf_path)
        except FileNotFoundError:
            print("Failed to rename PDF.")<|MERGE_RESOLUTION|>--- conflicted
+++ resolved
@@ -32,35 +32,6 @@
         if shutil.which("pdflatex") is not None:
             return
         system = platform.system()
-<<<<<<< HEAD
-=======
-        print("[System] pdflatex not found. Attempting to install...")
-
-        try:
-            if system == "Darwin":
-                subprocess.run(["brew", "install", "--cask", "mactex"], check=True)
-                print("[System] Installed MacTeX via Homebrew.")
-            elif system == "Linux":
-                subprocess.run(["sudo", "apt-get", "update"], check=True)
-                subprocess.run(
-                    ["sudo", "apt-get", "install", "-y", "texlive-full"], check=True
-                )
-                print("[System] Installed TeX Live via apt.")
-            else:
-                raise RuntimeError(
-                    "Unsupported system for automatic pdflatex installation."
-                )
-        except Exception as e:
-            print(f"[Error] Automatic pdflatex installation failed: {e}")
-            sys.exit(1)
-
-    def strip_latex(self, text: str) -> str:
-        text = re.sub(r"%.*", "", text)
-        text = re.sub(r"\\[a-zA-Z]+\{.*?\}", "", text)
-        text = re.sub(r"\\begin\{.*?\}.*?\\end\{.*?\}", "", text, flags=re.DOTALL)
-        text = re.sub(r"\s+", " ", text).strip()
-        return text
->>>>>>> 390d3d18
 
         try:
             if system == "Darwin":
@@ -357,22 +328,16 @@
 
         content = re.sub(r'\n\s*\n\s*\n+', '\n\n', content)
         
-        # Ensure proper spacing around environments
         content = re.sub(r'\n(\\begin\{[^}]+\})', r'\n\n\1', content)
         content = re.sub(r'(\\end\{[^}]+\})\n', r'\1\n\n', content)
         
-        # Fix spacing around section headers
         content = re.sub(r'(\n\\section\{[^}]+\})\n*', r'\1\n\n', content)
         content = re.sub(r'(\n\\subsection\{[^}]+\})\n*', r'\1\n\n', content)
         
-        # Fix itemize/enumerate spacing
         content = re.sub(r'(\n\\begin\{itemize\}|\n\\begin\{enumerate\})', r'\1\n', content)
         content = re.sub(r'(\n\\end\{itemize\}|\n\\end\{enumerate\})', r'\1\n', content)
-        
-        # Ensure citations don't break lines awkwardly
+
         content = re.sub(r'(\w+)\s*\n\s*(\\cite\{[^}]+\})', r'\1~\2', content)
-        
-        # Fix math environment spacing  
         content = re.sub(r'(\$[^$]+\$)\s*\n\s*(\w)', r'\1 \2', content)
         
         return content.strip()
@@ -545,10 +510,7 @@
         return dest_template_dir
 
     def _compile_latex(self, cwd: str, output_pdf_path: str, timeout: int) -> None:
-<<<<<<< HEAD
-        """Debug LaTeX compilation to identify the exact issue"""
-=======
->>>>>>> 390d3d18
+
         self._ensure_pdflatex()
 
         fname = "acl_latex.tex"
@@ -637,6 +599,7 @@
 
     def _compile_latex(self, cwd: str, output_pdf_path: str, timeout: int) -> None:
         self._ensure_pdflatex()
+        self._ensure_pdflatex()
 
         fname = "iclr2025_conference.tex"
 
