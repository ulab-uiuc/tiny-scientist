--- conflicted
+++ resolved
@@ -24,14 +24,10 @@
         num_reflections: int = 2,
         temperature: float = 0.75,
         prompt_template_dir: Optional[str] = None,
-<<<<<<< HEAD
         cost_tracker: Optional[Checker] = None,
         pre_reflection_threshold: float = 0.5,
         post_reflection_threshold: float = 0.8,
-=======
-        cost_tracker: Optional[CostTracker] = None,
         s2_api_key: Optional[str] = None,
->>>>>>> e2e21184
     ):
         self.tools = tools
         self.num_reviews = num_reviews
