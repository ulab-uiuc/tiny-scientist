#!/usr/bin/env python3
import argparse
import json
import os
import os.path as osp
from typing import Dict, List

from tiny_scientist.llm import AVAILABLE_LLMS, create_client
from tiny_scientist.reviewer import Reviewer
from tiny_scientist.tool import BaseTool
from tiny_scientist.utils.loader import load_paper


<<<<<<< HEAD
def parse_args():
=======
def parse_args() -> argparse.Namespace:
>>>>>>> 32531ec1
    parser = argparse.ArgumentParser(description="Perform a paper review using the specified model.")
    parser.add_argument(
        "--paper",
        type=str,
        default="../example/attention.pdf",
        help="Path to the paper text/PDF to be reviewed, or raw text directly."
    )
    parser.add_argument(
        "--model",
        type=str,
        default="gpt-4o",
        choices=AVAILABLE_LLMS,
        help="Model to use for reviewing."
    )
    parser.add_argument(
        "--reviews-num",
        type=int,
        default=3,
        help="Number of independent reviews to generate (default: 3)."
    )
    parser.add_argument(
        "--reflection-num",
        type=int,
        default=2,
        help="Number of re_review (reflection) iterations per review (default: 2)."
    )
    parser.add_argument(
        "--temperature",
        type=float,
        default=0.75,
        help="Temperature for the LLM."
    )
    parser.add_argument(
        "--output",
        type=str,
        default="review.json",
        help="Path to save the final review JSON."
    )
    parser.add_argument(
        "--config-dir",
        type=str,
        default="../configs",
        help="Path to directory containing model configurations."
    )
    return parser.parse_args()


def main() -> int:
    args = parse_args()

    client, model = create_client(args.model)

    dummy_tools: List[BaseTool] = []
    reviewer = Reviewer(
        tools=dummy_tools,
        num_reviews=args.reviews_num,
        num_reflections=args.reflection_num,
        model=model,
        client=client,
        temperature=args.temperature
    )

    # Load the paper text: if file exists, check extension to decide how to load.
    if os.path.isfile(args.paper):
        _, ext = os.path.splitext(args.paper)
        if ext.lower() == ".pdf":
            text = load_paper(args.paper)
        else:
            with open(args.paper, "r", encoding="utf-8") as f:
                text = f.read()
    else:
        # If the file doesn't exist, assume the argument is raw text.
        text = args.paper

    # Run the review process.
    intent: Dict[str, Dict[str, str]] = {"text": {"content": str(text)}}

    final_review = reviewer.run(intent)

    # Print and save the final meta-review.
    print("\nFinal Review JSON:")
    print(json.dumps(final_review, indent=4))

    output_path = osp.abspath(args.output)
    with open(output_path, "w", encoding="utf-8") as f:
        json.dump(final_review, f, indent=4)
    print(f"\nReview saved to {output_path}")

    return 0


if __name__ == "__main__":
    exit(main())<|MERGE_RESOLUTION|>--- conflicted
+++ resolved
@@ -11,11 +11,7 @@
 from tiny_scientist.utils.loader import load_paper
 
 
-<<<<<<< HEAD
-def parse_args():
-=======
 def parse_args() -> argparse.Namespace:
->>>>>>> 32531ec1
     parser = argparse.ArgumentParser(description="Perform a paper review using the specified model.")
     parser.add_argument(
         "--paper",
