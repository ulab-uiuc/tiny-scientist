--- conflicted
+++ resolved
@@ -64,14 +64,9 @@
     status, experiment_dir = scientist.code(
         idea=idea, baseline_results=baseline_results
     )
-<<<<<<< HEAD
     if status is False:
         return
     pdf_path = scientist.write(idea=idea, experiment_dir=experiment_dir)
-=======
-    pdf_path = scientist.write(idea=idea, 
-                               experiment_dir=experiment_dir)
->>>>>>> fb5922b9
     scientist.review(pdf_path=pdf_path)
 
 
